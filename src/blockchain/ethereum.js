<<<<<<< HEAD
// Integrations to query the Ethereum blockchain for relevant account data
const ethers = require('ethers');
const config = require('../../config.js');
const { pad64, unpad } = require('../util.js');
let erc20Decimals = {};

// Instantiate the Ethereum query service. In this case, it is a web3 instance.
exports.initEth = function(_provider=config.defaultWeb3Provider, cb) {
  try {
    const provider = new ethers.providers.JsonRpcProvider(_provider);
    cb(null, provider);
  } catch (err) {
    cb(err);
  }
}

=======
import ethers from 'ethers';
import config from '../config.js';
import { pad64, unpad } from '../util.js';

let provider;
let erc20Decimals = {};

export default {
  broadcast,
  buildTx,
  getBalance,
  getERC20TransferHistory,
  getNonce,
  getProvider,
  initEth,
}

// Instantiate the Ethereum query service. In this case, it is a web3 instance.
export function initEth (_provider=config.defaultWeb3Provider) {
  return new Promise((resolve, reject) => {
    try {
      provider =  new ethers.providers.JsonRpcProvider(_provider);
      return resolve(true);
    } catch (err) {
      return reject(err);
    }
  })
}

// Expose the web3 interface for advanced functionality
export function getProvider () { return provider; }

>>>>>>> 6130118e
// Get the balance of an Ethereum account. This can be an ERC20 or ETH balance.
// @param [provider]  {object}  - Provider engine via ethers.js
// @param [addr]      {string}  - The account we are querying
// @param [ERC20Addr] {string}  - Address of the ERC20 token we are asking about
// @returns           {Promise} - Contains the balance in full units (i.e. with decimals divided in)
<<<<<<< HEAD
exports.getBalance = function(provider, addr, ERC20Addr=null, cb) {
=======
export function getBalance (addr, ERC20Addr=null) {
>>>>>>> 6130118e
  return new Promise((resolve, reject) => {
    let data = {
      balance: 0,
      transfers: {}
    };
    if (ERC20Addr !== null) {
      if (erc20Decimals[ERC20Addr] === undefined) {
        // Save the contract as an object
        provider.call({ to: ERC20Addr, data: config.erc20.decimals() })
        .then((decimals) => {
          erc20Decimals[ERC20Addr] = parseInt(decimals);
          // Get the balance
          return provider.call({ to: ERC20Addr, data: config.erc20.balanceOf(addr) })
        })
        .then((balance) => { 
          data.balance = parseInt(balance) / 10 ** erc20Decimals[ERC20Addr];
          return getTransfers(provider, addr, ERC20Addr)
        })
        .then((transfers) => {
          data.transfers = transfers;
          cb(null, data);
         })
        .catch((err) => { cb(err); });
      } else {
        // If the decimals are cached, we can just query the balance
        provider.call({ to: ERC20Addr, data: config.erc20.balanceOf(addr) })
        .then((balance) => { 
          data.balance = parseInt(balance) / 10 ** erc20Decimals[ERC20Addr];
          return getTransfers(provider, addr, ERC20Addr);
        })
        .then((transfers) => {
          data.transfers = transfers;
          cb(null, data);
        })
        .catch((err) => { cb(err); });
      }
    } else {
      // Otherwise query for the ETH balance
      provider.getBalance(addr)
      .then((balance) => { 
        data.balance = parseInt(balance) / 10 ** 18;
        return getTransfers(provider, addr, ERC20Addr)
      })
      .then((transfers) => {
        data.transfers = transfers;
        cb(null, data);
      })
      .catch((err) => { cb(err); })
    }
  })
}


function getTransfers(provider, addr, ERC20Addr=null) {
  return new Promise((resolve, reject) => {
    if (ERC20Addr === null) {
      // TODO: Need to figure out how to pull transfers for ETH
      return resolve({})
    } else {
      getERC20TransferHistory(provider, addr, ERC20Addr)
      .then((transfers) =>  { return resolve(transfers); })
      .catch((err) => { return reject(err); })
    }
  });
}


// Get a history of ERC20 transfers to and from an account
// @param [provider]     {object}  - Provider engine via ethers.js
// @param [addr]         {string}  - The account we are looking up
// @param [contractAddr] {string}  - Address of the deployed ERC20 contract
<<<<<<< HEAD
function getERC20TransferHistory(provider, user, contractAddr) {
=======
export function getERC20TransferHistory (user, contractAddr) {
>>>>>>> 6130118e
  return new Promise((resolve, reject) => {
    let events = {}
    // Get transfer "out" events
    _getEvents(provider, contractAddr, [ null, `0x${pad64(user)}`, null ])
    .then((outEvents) => {
      events.out = outEvents;
      return _getEvents(provider, contractAddr, [ null, null, `0x${pad64(user)}` ])
    })
    .then((inEvents) => {
      events.in = inEvents;
      return resolve(_parseTransferLogs(events, 'ERC20', erc20Decimals[contractAddr]));
    })
    .catch((err) => { return reject(err); })
  });
}

// Get the nonce (i.e. the number of transactions an account has sent)
<<<<<<< HEAD
// @param [provider]  {object}  - Provider engine via ethers.js
// @param [addr]      {string}  - The account we are looking up
exports.getNonce = function(provider, user) {
=======
// @param [addr]    {string}  - The account we are looking up
export function getNonce (user) {
>>>>>>> 6130118e
  return new Promise((resolve, reject) => {
    provider.getTransactionCount(user)
    .then((nonce) => { return resolve(nonce); })
    .catch((err) => { return reject(err); })
  });
}

// Build an Ethereum transaction object
// @returns {array}  - array of form [ nonce, gasPrice, gas, to, value, data ]
<<<<<<< HEAD
exports.buildTx = function(provider, from, to, value, opts={}, cb) {
  if (typeof from !== 'string') {
    cb('Please specify a single address to transfer from');
  } else {
    exports.getNonce(provider, from)
    .then((nonce) => {
      let tx = [ nonce, null, null, to, null, null ];
      // Fill in `value` and `data` if this is an ERC20 transfer
      if (opts.ERC20Token !== undefined) {
        tx[5] = config.erc20.transfer(to, value);
        tx[4] = 0;
        tx[3] = opts.ERC20Token;
        tx[2] = 100000; // gas=100,000 to be safe
      } else {
        tx[5] = '';
        tx[4] = value;
        tx[2] = 22000; // gas=22000 for ETH transfers
      }
      // Check for a specified gas price (should be in decimal)
      if (opts.gasPrice !== undefined) {
        tx[1] = opts.gasPrice;
      } else {
        tx[1] = config.defaults.gasPrice;
      }
      cb(null, tx);
    })
    .catch((err) => {
      cb(err);
    });
  } 
=======
export function buildTx (from, to, value, opts={}) {
  return new Promise((resolve, reject) => {
    if (typeof from !== 'string') {
      return reject('Please specify a single address to transfer from');
    } else {
      getNonce(from)
      .then((nonce) => {
        let tx = [ nonce, null, null, to, null, null ];
        // Fill in `value` and `data` if this is an ERC20 transfer
        if (opts.ERC20Token !== undefined) {
          tx[5] = config.erc20.transfer(to, value);
          tx[4] = 0;
          tx[3] = opts.ERC20Token;
          tx[2] = 100000; // gas=100,000 to be safe
        } else {
          tx[5] = '';
          tx[4] = value;
          tx[2] = 22000; // gas=22000 for ETH transfers
        }
        // Check for a specified gas price (should be in decimal)
        if (opts.gasPrice !== undefined) {
          tx[1] = opts.gasPrice;
        } else {
          tx[1] = config.defaults.gasPrice;
        }
        return resolve(tx);
      })
      .catch((err) => {
        return reject(err);
      });
    }
  });
}

export function broadcast (system, tx) {
  switch (system) {
    case 'ETH':
      break;
    default:
      break;
  }
>>>>>>> 6130118e
}

// Get a set of event logs
function _getEvents(provider, address, topics, fromBlock=0, toBlock='latest') {
  return new Promise((resolve, reject) => {
    provider.getLogs({ address, topics, fromBlock, toBlock })
    .then((events) => { return resolve(events); })
    .catch((err) => { return reject(err); })
  });
}

function _parseTransferLogs(logs, type, decimals=0) {
  let newLogs = { in: [], out: [] };
  logs.out.forEach((log) => {
    newLogs.out.push(_parseLog(log, type, decimals));
  });
  logs.in.forEach((log) => {
    newLogs.in.push(_parseLog(log, type, decimals));
  });
  return newLogs;
}

function _parseLog(log, type, decimals=0) {
  switch (type) {
    case 'ERC20':
      return {
        transactionHash: log.transactionHash,
        contract: log.address,
        from: `0x${unpad(log.topics[1])}`,
        to: `0x${unpad(log.topics[2])}`,
        value: parseInt(log.data) / (10 ** decimals),
      };
      break;
    default:
      return {};
      break;
  }
}<|MERGE_RESOLUTION|>--- conflicted
+++ resolved
@@ -1,21 +1,3 @@
-<<<<<<< HEAD
-// Integrations to query the Ethereum blockchain for relevant account data
-const ethers = require('ethers');
-const config = require('../../config.js');
-const { pad64, unpad } = require('../util.js');
-let erc20Decimals = {};
-
-// Instantiate the Ethereum query service. In this case, it is a web3 instance.
-exports.initEth = function(_provider=config.defaultWeb3Provider, cb) {
-  try {
-    const provider = new ethers.providers.JsonRpcProvider(_provider);
-    cb(null, provider);
-  } catch (err) {
-    cb(err);
-  }
-}
-
-=======
 import ethers from 'ethers';
 import config from '../config.js';
 import { pad64, unpad } from '../util.js';
@@ -24,153 +6,14 @@
 let erc20Decimals = {};
 
 export default {
-  broadcast,
   buildTx,
   getBalance,
-  getERC20TransferHistory,
-  getNonce,
-  getProvider,
   initEth,
-}
-
-// Instantiate the Ethereum query service. In this case, it is a web3 instance.
-export function initEth (_provider=config.defaultWeb3Provider) {
-  return new Promise((resolve, reject) => {
-    try {
-      provider =  new ethers.providers.JsonRpcProvider(_provider);
-      return resolve(true);
-    } catch (err) {
-      return reject(err);
-    }
-  })
-}
-
-// Expose the web3 interface for advanced functionality
-export function getProvider () { return provider; }
-
->>>>>>> 6130118e
-// Get the balance of an Ethereum account. This can be an ERC20 or ETH balance.
-// @param [provider]  {object}  - Provider engine via ethers.js
-// @param [addr]      {string}  - The account we are querying
-// @param [ERC20Addr] {string}  - Address of the ERC20 token we are asking about
-// @returns           {Promise} - Contains the balance in full units (i.e. with decimals divided in)
-<<<<<<< HEAD
-exports.getBalance = function(provider, addr, ERC20Addr=null, cb) {
-=======
-export function getBalance (addr, ERC20Addr=null) {
->>>>>>> 6130118e
-  return new Promise((resolve, reject) => {
-    let data = {
-      balance: 0,
-      transfers: {}
-    };
-    if (ERC20Addr !== null) {
-      if (erc20Decimals[ERC20Addr] === undefined) {
-        // Save the contract as an object
-        provider.call({ to: ERC20Addr, data: config.erc20.decimals() })
-        .then((decimals) => {
-          erc20Decimals[ERC20Addr] = parseInt(decimals);
-          // Get the balance
-          return provider.call({ to: ERC20Addr, data: config.erc20.balanceOf(addr) })
-        })
-        .then((balance) => { 
-          data.balance = parseInt(balance) / 10 ** erc20Decimals[ERC20Addr];
-          return getTransfers(provider, addr, ERC20Addr)
-        })
-        .then((transfers) => {
-          data.transfers = transfers;
-          cb(null, data);
-         })
-        .catch((err) => { cb(err); });
-      } else {
-        // If the decimals are cached, we can just query the balance
-        provider.call({ to: ERC20Addr, data: config.erc20.balanceOf(addr) })
-        .then((balance) => { 
-          data.balance = parseInt(balance) / 10 ** erc20Decimals[ERC20Addr];
-          return getTransfers(provider, addr, ERC20Addr);
-        })
-        .then((transfers) => {
-          data.transfers = transfers;
-          cb(null, data);
-        })
-        .catch((err) => { cb(err); });
-      }
-    } else {
-      // Otherwise query for the ETH balance
-      provider.getBalance(addr)
-      .then((balance) => { 
-        data.balance = parseInt(balance) / 10 ** 18;
-        return getTransfers(provider, addr, ERC20Addr)
-      })
-      .then((transfers) => {
-        data.transfers = transfers;
-        cb(null, data);
-      })
-      .catch((err) => { cb(err); })
-    }
-  })
-}
-
-
-function getTransfers(provider, addr, ERC20Addr=null) {
-  return new Promise((resolve, reject) => {
-    if (ERC20Addr === null) {
-      // TODO: Need to figure out how to pull transfers for ETH
-      return resolve({})
-    } else {
-      getERC20TransferHistory(provider, addr, ERC20Addr)
-      .then((transfers) =>  { return resolve(transfers); })
-      .catch((err) => { return reject(err); })
-    }
-  });
-}
-
-
-// Get a history of ERC20 transfers to and from an account
-// @param [provider]     {object}  - Provider engine via ethers.js
-// @param [addr]         {string}  - The account we are looking up
-// @param [contractAddr] {string}  - Address of the deployed ERC20 contract
-<<<<<<< HEAD
-function getERC20TransferHistory(provider, user, contractAddr) {
-=======
-export function getERC20TransferHistory (user, contractAddr) {
->>>>>>> 6130118e
-  return new Promise((resolve, reject) => {
-    let events = {}
-    // Get transfer "out" events
-    _getEvents(provider, contractAddr, [ null, `0x${pad64(user)}`, null ])
-    .then((outEvents) => {
-      events.out = outEvents;
-      return _getEvents(provider, contractAddr, [ null, null, `0x${pad64(user)}` ])
-    })
-    .then((inEvents) => {
-      events.in = inEvents;
-      return resolve(_parseTransferLogs(events, 'ERC20', erc20Decimals[contractAddr]));
-    })
-    .catch((err) => { return reject(err); })
-  });
-}
-
-// Get the nonce (i.e. the number of transactions an account has sent)
-<<<<<<< HEAD
-// @param [provider]  {object}  - Provider engine via ethers.js
-// @param [addr]      {string}  - The account we are looking up
-exports.getNonce = function(provider, user) {
-=======
-// @param [addr]    {string}  - The account we are looking up
-export function getNonce (user) {
->>>>>>> 6130118e
-  return new Promise((resolve, reject) => {
-    provider.getTransactionCount(user)
-    .then((nonce) => { return resolve(nonce); })
-    .catch((err) => { return reject(err); })
-  });
 }
 
 // Build an Ethereum transaction object
 // @returns {array}  - array of form [ nonce, gasPrice, gas, to, value, data ]
-<<<<<<< HEAD
-exports.buildTx = function(provider, from, to, value, opts={}, cb) {
+export function buildTx (provider, from, to, value, opts={}, cb) {
   if (typeof from !== 'string') {
     cb('Please specify a single address to transfer from');
   } else {
@@ -200,49 +43,124 @@
       cb(err);
     });
   } 
-=======
-export function buildTx (from, to, value, opts={}) {
-  return new Promise((resolve, reject) => {
-    if (typeof from !== 'string') {
-      return reject('Please specify a single address to transfer from');
+}
+
+// Get the balance of an Ethereum account. This can be an ERC20 or ETH balance.
+// @param [provider]  {object}  - Provider engine via ethers.js
+// @param [addr]      {string}  - The account we are querying
+// @param [ERC20Addr] {string}  - Address of the ERC20 token we are asking about
+// @returns           {Promise} - Contains the balance in full units (i.e. with decimals divided in)
+export function getBalance (provider, addr, ERC20Addr=null, cb) {
+  return new Promise((resolve, reject) => {
+    let data = {
+      balance: 0,
+      transfers: {}
+    };
+    if (ERC20Addr !== null) {
+      if (erc20Decimals[ERC20Addr] === undefined) {
+        // Save the contract as an object
+        provider.call({ to: ERC20Addr, data: config.erc20.decimals() })
+        .then((decimals) => {
+          erc20Decimals[ERC20Addr] = parseInt(decimals);
+          // Get the balance
+          return provider.call({ to: ERC20Addr, data: config.erc20.balanceOf(addr) })
+        })
+        .then((balance) => { 
+          data.balance = parseInt(balance) / 10 ** erc20Decimals[ERC20Addr];
+          return getTransfers(provider, addr, ERC20Addr)
+        })
+        .then((transfers) => {
+          data.transfers = transfers;
+          cb(null, data);
+         })
+        .catch((err) => { cb(err); });
+      } else {
+        // If the decimals are cached, we can just query the balance
+        provider.call({ to: ERC20Addr, data: config.erc20.balanceOf(addr) })
+        .then((balance) => { 
+          data.balance = parseInt(balance) / 10 ** erc20Decimals[ERC20Addr];
+          return getTransfers(provider, addr, ERC20Addr);
+        })
+        .then((transfers) => {
+          data.transfers = transfers;
+          cb(null, data);
+        })
+        .catch((err) => { cb(err); });
+      }
     } else {
-      getNonce(from)
-      .then((nonce) => {
-        let tx = [ nonce, null, null, to, null, null ];
-        // Fill in `value` and `data` if this is an ERC20 transfer
-        if (opts.ERC20Token !== undefined) {
-          tx[5] = config.erc20.transfer(to, value);
-          tx[4] = 0;
-          tx[3] = opts.ERC20Token;
-          tx[2] = 100000; // gas=100,000 to be safe
-        } else {
-          tx[5] = '';
-          tx[4] = value;
-          tx[2] = 22000; // gas=22000 for ETH transfers
-        }
-        // Check for a specified gas price (should be in decimal)
-        if (opts.gasPrice !== undefined) {
-          tx[1] = opts.gasPrice;
-        } else {
-          tx[1] = config.defaults.gasPrice;
-        }
-        return resolve(tx);
+      // Otherwise query for the ETH balance
+      provider.getBalance(addr)
+      .then((balance) => { 
+        data.balance = parseInt(balance) / 10 ** 18;
+        return getTransfers(provider, addr, ERC20Addr)
       })
-      .catch((err) => {
-        return reject(err);
-      });
+      .then((transfers) => {
+        data.transfers = transfers;
+        cb(null, data);
+      })
+      .catch((err) => { cb(err); })
     }
-  });
-}
-
-export function broadcast (system, tx) {
-  switch (system) {
-    case 'ETH':
-      break;
-    default:
-      break;
+  })
+}
+
+// Instantiate the Ethereum query service. In this case, it is a web3 instance.
+export function initEth (_provider=config.defaultWeb3Provider, cb) {
+  try {
+    const provider = new ethers.providers.JsonRpcProvider(_provider);
+    cb(null, provider);
+  } catch (err) {
+    cb(err);
   }
->>>>>>> 6130118e
+}
+
+//=====================
+// INTERNAL
+//=====================
+
+function getTransfers(provider, addr, ERC20Addr=null) {
+  return new Promise((resolve, reject) => {
+    if (ERC20Addr === null) {
+      // TODO: Need to figure out how to pull transfers for ETH
+      return resolve({})
+    } else {
+      getERC20TransferHistory(provider, addr, ERC20Addr)
+      .then((transfers) =>  { return resolve(transfers); })
+      .catch((err) => { return reject(err); })
+    }
+  });
+}
+
+// Get a history of ERC20 transfers to and from an account
+// @param [provider]     {object}  - Provider engine via ethers.js
+// @param [addr]         {string}  - The account we are looking up
+// @param [contractAddr] {string}  - Address of the deployed ERC20 contract
+function getERC20TransferHistory(provider, user, contractAddr) {
+  return new Promise((resolve, reject) => {
+    let events = {}
+    // Get transfer "out" events
+    _getEvents(provider, contractAddr, [ null, `0x${pad64(user)}`, null ])
+    .then((outEvents) => {
+      events.out = outEvents;
+      return _getEvents(provider, contractAddr, [ null, null, `0x${pad64(user)}` ])
+    })
+    .then((inEvents) => {
+      events.in = inEvents;
+      return resolve(_parseTransferLogs(events, 'ERC20', erc20Decimals[contractAddr]));
+    })
+    .catch((err) => { return reject(err); })
+  });
+}
+
+// Get the nonce (i.e. the number of transactions an account has sent)
+// @param [provider]  {object}  - Provider engine via ethers.js
+// @param [addr]      {string}  - The account we are looking up
+// @param [addr]    {string}  - The account we are looking up
+function getNonce (user) {
+  return new Promise((resolve, reject) => {
+    provider.getTransactionCount(user)
+    .then((nonce) => { return resolve(nonce); })
+    .catch((err) => { return reject(err); })
+  });
 }
 
 // Get a set of event logs
