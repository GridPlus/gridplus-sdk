// Static utility functions
import aes from 'aes-js';
import BN from 'bignumber.js';
import { Buffer } from 'buffer/';
import crc32 from 'crc-32';
import elliptic from 'elliptic';
import {
  AES_IV,
  BIP_CONSTANTS,
  HARDENED_OFFSET,
  responseCodes,
  responseMsgs,
  VERSION_BYTE
} from './constants';
<<<<<<< HEAD
import ethereum from './ethereum';
import { Signature } from './types/utils';
=======
>>>>>>> 8f72e50a
const { COINS, PURPOSES } = BIP_CONSTANTS;
const EC = elliptic.ec;
const ec = new EC('p256');
//--------------------------------------------------
// LATTICE UTILS
//--------------------------------------------------

// Parse a response from the Lattice1
export const parseLattice1Response = function(r) {
  const parsed: any = {
    err: null,
    data: null,
  };
  const b = Buffer.from(r, 'hex');
  let off = 0;

  // Get protocol version
  const protoVer = b.readUInt8(off);
  off++;
  if (protoVer !== VERSION_BYTE) {
    parsed.err = 'Incorrect protocol version. Please update your SDK';
    return parsed;
  }

  // Get the type of response
  // Should always be 0x00
  const msgType = b.readUInt8(off);
  off++;
  if (msgType !== 0x00) {
    parsed.err = 'Incorrect response from Lattice1';
    return parsed;
  }

  // Get the payload
  b.readUInt32BE(off);
  off += 4; // First 4 bytes is the id, but we don't need that anymore
  const len = b.readUInt16BE(off);
  off += 2;
  const payload = b.slice(off, off + len);
  off += len;

  // Get response code
  const responseCode = payload.readUInt8(0);
  if (responseCode !== responseCodes.RESP_SUCCESS) {
    parsed.err = `Error from device: ${
      responseMsgs[responseCode] ? responseMsgs[responseCode] : 'Unknown Error'
    }`;
    parsed.responseCode = responseCode;
    return parsed;
  } else {
    parsed.data = payload.slice(1, payload.length);
  }

  // Verify checksum
  const cs = b.readUInt32BE(off);
  const expectedCs = checksum(b.slice(0, b.length - 4));
  if (cs !== expectedCs) {
    parsed.err = 'Invalid checksum from device response';
    parsed.data = null;
    return parsed;
  }

  return parsed;
}

export const checksum = function(x) {
  // crc32 returns a signed integer - need to cast it to unsigned
  // Note that this uses the default 0xedb88320 polynomial
  return crc32.buf(x) >>> 0; // Need this to be a uint, hence the bit shift
}

// Get a 74-byte padded DER-encoded signature buffer
// `sig` must be the signature output from elliptic.js
export const toPaddedDER = function(sig) {
  // We use 74 as the maximum length of a DER signature. All sigs must
  // be right-padded with zeros so that this can be a fixed size field
  const b = Buffer.alloc(74);
  const ds = Buffer.from(sig.toDER());
  ds.copy(b);
  return b;
}

//--------------------------------------------------
// TRANSACTION UTILS
//--------------------------------------------------
export const isValidAssetPath = function(path, fwConstants) {
  const allowedPurposes = [
    PURPOSES.ETH,
    PURPOSES.BTC_LEGACY,
    PURPOSES.BTC_WRAPPED_SEGWIT,
    PURPOSES.BTC_SEGWIT,
  ];
  const allowedCoins = [COINS.ETH, COINS.BTC, COINS.BTC_TESTNET];
  // These coin types were given to us by MyCrypto. They should be allowed, but we expect
  // an Ethereum-type address with these coin types.
  // These all use SLIP44: https://github.com/satoshilabs/slips/blob/master/slip-0044.md
  const allowedMyCryptoCoins = [
    60, 61, 966, 700, 9006, 9000, 1007, 553, 178, 137, 37310, 108, 40, 889,
    1987, 820, 6060, 1620, 1313114, 76, 246529, 246785, 1001, 227, 916, 464,
    2221, 344, 73799, 246,
  ];
  // Make sure firmware supports this Bitcoin path
  const isBitcoin = path[1] === COINS.BTC || path[1] === COINS.BTC_TESTNET;
  const isBitcoinNonWrappedSegwit =
    isBitcoin && path[0] !== PURPOSES.BTC_WRAPPED_SEGWIT;
  if (isBitcoinNonWrappedSegwit && !fwConstants.allowBtcLegacyAndSegwitAddrs)
    return false;
  // Make sure this path is otherwise valid
  return (
    allowedPurposes.indexOf(path[0]) >= 0 &&
    (allowedCoins.indexOf(path[1]) >= 0 ||
      allowedMyCryptoCoins.indexOf(path[1] - HARDENED_OFFSET) > 0)
  );
}

export const splitFrames = function(data, frameSz) {
  const frames = [];
  const n = Math.ceil(data.length / frameSz);
  let off = 0;
  for (let i = 0; i < n; i++) {
    frames.push(data.slice(off, off + frameSz));
    off += frameSz;
  }
  return frames;
}

function isBase10NumStr(x) {
  const bn = new BN(x).toString().split('.').join('');
  const s = new String(x);
  // Note that the JS native `String()` loses precision for large numbers, but we only
  // want to validate the base of the number so we don't care about far out precision.
  return bn.slice(0, 8) === s.slice(0, 8);
}

// Ensure a param is represented by a buffer
export const ensureHexBuffer = function(x, zeroIsNull = true) {
  try {
    // For null values, return a 0-sized buffer. For most situations we assume
    // 0 should be represented with a zero-length buffer (e.g. for RLP-building
    // txs), but it can also be treated as a 1-byte buffer (`00`) if needed
    if (x === null || (x === 0 && zeroIsNull === true)) return Buffer.alloc(0);
    const isNumber = typeof x === 'number' || isBase10NumStr(x);
    // Otherwise try to get this converted to a hex string
    if (isNumber) {
      // If this is a number or a base-10 number string, convert it to hex
      x = `${new BN(x).toString(16)}`;
    } else if (typeof x === 'string' && x.slice(0, 2) === '0x') {
      x = x.slice(2);
    } else {
      x = x.toString('hex');
    }
    if (x.length % 2 > 0) x = `0${x}`;
    if (x === '00' && !isNumber) return Buffer.alloc(0);
    return Buffer.from(x, 'hex');
  } catch (err) {
    throw new Error(
      `Cannot convert ${x.toString()} to hex buffer (${err.toString()})`
    );
  }
}

export const fixLen = function(msg, length) {
  const buf = Buffer.alloc(length);
  if (msg.length < length) {
    msg.copy(buf, length - msg.length);
    return buf;
  }
  return msg.slice(-length);
}

//--------------------------------------------------
// CRYPTO UTILS
//--------------------------------------------------
export const aes256_encrypt = function(data, key) {
  const iv = Buffer.from(AES_IV);
  const aesCbc = new aes.ModeOfOperation.cbc(key, iv);
  const paddedData =
    data.length % 16 === 0 ? data : aes.padding.pkcs7.pad(data);
  return Buffer.from(aesCbc.encrypt(paddedData));
}

export const aes256_decrypt = function(data, key) {
  const iv = Buffer.from(AES_IV);
  const aesCbc = new aes.ModeOfOperation.cbc(key, iv);
  return Buffer.from(aesCbc.decrypt(data));
}

// Decode a DER signature. Returns signature object {r, s } or null if there is an error
<<<<<<< HEAD
function parseDER(sigBuf): Signature {
=======
export const parseDER = function(sigBuf) {
>>>>>>> 8f72e50a
  if (sigBuf[0] !== 0x30 || sigBuf[2] !== 0x02) return null;
  let off = 3;
  const sig = { r: null, s: null };
  const rLen = sigBuf[off];
  off++;
  sig.r = sigBuf.slice(off, off + rLen);
  off += rLen;
  if (sigBuf[off] !== 0x02) return null;
  off++;
  const sLen = sigBuf[off];
  off++;
  sig.s = sigBuf.slice(off, off + sLen);
  return sig;
}

export const getP256KeyPair = function(priv) {
  return ec.keyFromPrivate(priv, 'hex');
}

export const getP256KeyPairFromPub = function(pub) {
  return ec.keyFromPublic(pub, 'hex');
}

export const buildSignerPathBuf = function(signerPath, varAddrPathSzAllowed) {
  const buf = Buffer.alloc(24);
  let off = 0;
  if (varAddrPathSzAllowed && signerPath.length > 5)
    throw new Error('Signer path must be <=5 indices.');
  if (!varAddrPathSzAllowed && signerPath.length !== 5)
    throw new Error(
      'Your Lattice firmware only supports 5-index derivation paths. Please upgrade.'
    );
  buf.writeUInt32LE(signerPath.length, off);
  off += 4;
  for (let i = 0; i < 5; i++) {
    if (i < signerPath.length) buf.writeUInt32LE(signerPath[i], off);
    else buf.writeUInt32LE(0, off);
    off += 4;
  }
  return buf;
}

//--------------------------------------------------
// OTHER UTILS
//--------------------------------------------------
export const isAsciiStr = function(str, allowFormatChars=false) {
  if (typeof str !== 'string') {
    return false;
  }
  const extraChars =  allowFormatChars ?
                      [
                        0x0020, // Space
                        0x000a, // New line
                      ] : [];
  for (let i = 0; i < str.length; i++) {
    const c = str.charCodeAt(i);
    if (extraChars.indexOf(c) < 0 && (c < 0x0020 || c > 0x007f)) {
      return false;
    }
  }
  return true;
}<|MERGE_RESOLUTION|>--- conflicted
+++ resolved
@@ -12,11 +12,6 @@
   responseMsgs,
   VERSION_BYTE
 } from './constants';
-<<<<<<< HEAD
-import ethereum from './ethereum';
-import { Signature } from './types/utils';
-=======
->>>>>>> 8f72e50a
 const { COINS, PURPOSES } = BIP_CONSTANTS;
 const EC = elliptic.ec;
 const ec = new EC('p256');
@@ -205,11 +200,7 @@
 }
 
 // Decode a DER signature. Returns signature object {r, s } or null if there is an error
-<<<<<<< HEAD
-function parseDER(sigBuf): Signature {
-=======
 export const parseDER = function(sigBuf) {
->>>>>>> 8f72e50a
   if (sigBuf[0] !== 0x30 || sigBuf[2] !== 0x02) return null;
   let off = 3;
   const sig = { r: null, s: null };
