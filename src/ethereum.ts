// Utils for Ethereum transactions. This is effecitvely a shim of ethereumjs-util, which
// does not have browser (or, by proxy, React-Native) support.
import { Chain, Common, Hardfork } from '@ethereumjs/common';
import { TransactionFactory } from '@ethereumjs/tx';
import BN from 'bignumber.js';
import cbor from 'borc';
import { SignTypedDataVersion, TypedDataUtils } from '@metamask/eth-sig-util';
import { keccak256 } from 'js-sha3';
import { encode as rlpEncode } from 'rlp';
import secp256k1 from 'secp256k1';
import {
  ASCII_REGEX,
  HANDLE_LARGER_CHAIN_ID,
  MAX_CHAIN_ID_BYTES,
  ethMsgProtocol,
} from './constants';
import { LatticeSignSchema } from './protocol';
import {
  buildSignerPathBuf,
  ensureHexBuffer,
  fixLen,
  isAsciiStr,
  splitFrames,
} from './util';

const buildEthereumMsgRequest = function (input) {
  if (!input.payload || !input.protocol || !input.signerPath)
    throw new Error(
      'You must provide `payload`, `signerPath`, and `protocol` arguments in the messsage request',
    );
  if (input.signerPath.length > 5 || input.signerPath.length < 2)
    throw new Error('Please provide a signer path with 2-5 indices');
  const req = {
    schema: LatticeSignSchema.ethereumMsg,
    payload: null,
    input, // Save the input for later
    msg: null, // Save the buffered message for later
  };
  switch (input.protocol) {
    case 'signPersonal':
      return buildPersonalSignRequest(req, input);
    case 'eip712':
      if (!input.fwConstants.eip712Supported)
        throw new Error(
          'EIP712 is not supported by your Lattice firmware version. Please upgrade.',
        );
      return buildEIP712Request(req, input);
    default:
      throw new Error('Unsupported protocol');
  }
};

const validateEthereumMsgResponse = function (res, req) {
  const { signer, sig } = res;
  const { input, msg, prehash = null } = req;
  if (input.protocol === 'signPersonal') {
    // NOTE: We are currently hardcoding networkID=1 and useEIP155=false but these
    //       may be configurable in future versions
    const hash = prehash
      ? prehash
      : Buffer.from(
          keccak256(Buffer.concat([get_personal_sign_prefix(msg.length), msg])),
          'hex',
        );
    // Get recovery param with a `v` value of [27,28] by setting `useEIP155=false`
    return addRecoveryParam(hash, sig, signer, {
      chainId: 1,
      useEIP155: false,
    });
  } else if (input.protocol === 'eip712') {
<<<<<<< HEAD
    req = convertBigNumbers(req);
    const encoded = TypedDataUtils.hash(req.input.payload);
=======
    const encoded = TypedDataUtils.eip712Hash(
      req.input.payload,
      SignTypedDataVersion.V4,
    );
>>>>>>> 68eb58c8
    const digest = prehash ? prehash : encoded;
    const chainId = parseInt(input.payload.domain.chainId, 16);
    // Get recovery param with a `v` value of [27,28] by setting `useEIP155=false`
    return addRecoveryParam(digest, sig, signer, { chainId });
  } else {
    throw new Error('Unsupported protocol');
  }
};

function convertBigNumbers(obj) {
  if (BN.isBigNumber(obj)) {
    return obj.toFixed();
  } else if (Array.isArray(obj)) {
    return obj.map(convertBigNumbers);
  } else if (typeof obj === 'object' && obj !== null) {
    const newObj = {};
    for (const [key, value] of Object.entries(obj)) {
      newObj[key] = convertBigNumbers(value);
    }
    return newObj;
  } else {
    return obj;
  }
}

const buildEthereumTxRequest = function (data) {
  try {
    let { chainId = 1 } = data;
    const { signerPath, eip155 = null, fwConstants, type = null } = data;
    const {
      contractDeployKey,
      extraDataFrameSz,
      extraDataMaxFrames,
      prehashAllowed,
    } = fwConstants;
    const EXTRA_DATA_ALLOWED = extraDataFrameSz > 0 && extraDataMaxFrames > 0;
    const MAX_BASE_DATA_SZ = fwConstants.ethMaxDataSz;
    const VAR_PATH_SZ = fwConstants.varAddrPathSzAllowed;
    // Sanity checks:
    // There are a handful of named chains we allow the user to reference (`chainIds`)
    // Custom chainIDs should be either numerical or hex strings
    if (
      typeof chainId !== 'number' &&
      isValidChainIdHexNumStr(chainId) === false
    ) {
      chainId = chainIds[chainId];
    }
    // If this was not a custom chainID and we cannot find the name of it, exit
    if (!chainId) throw new Error('Unsupported chain ID or name');
    // Sanity check on signePath
    if (!signerPath) throw new Error('`signerPath` not provided');

    // Is this a contract deployment?
    if (data.to === null && !contractDeployKey) {
      throw new Error(
        'Contract deployment not supported. Please update your Lattice firmware.',
      );
    }
    const isDeployment = data.to === null && contractDeployKey;
    // We support eip1559 and eip2930 types (as well as legacy)
    const eip1559IsAllowed =
      fwConstants.allowedEthTxTypes &&
      fwConstants.allowedEthTxTypes.indexOf(2) > -1;
    const eip2930IsAllowed =
      fwConstants.allowedEthTxTypes &&
      fwConstants.allowedEthTxTypes.indexOf(1) > -1;
    const isEip1559 = eip1559IsAllowed && (type === 2 || type === 'eip1559');
    const isEip2930 = eip2930IsAllowed && (type === 1 || type === 'eip2930');
    if (type !== null && !isEip1559 && !isEip2930)
      throw new Error('Unsupported Ethereum transaction type');
    // Determine if we should use EIP155 given the chainID.
    // If we are explicitly told to use eip155, we will use it. Otherwise,
    // we will look up if the specified chainId is associated with a chain
    // that does not use EIP155 by default. Note that most do use EIP155.
    let useEIP155 = chainUsesEIP155(chainId);
    if (eip155 !== null && typeof eip155 === 'boolean') {
      useEIP155 = eip155;
    } else if (isEip1559 || isEip2930) {
      // Newer transaction types do not use EIP155 since the chainId is serialized
      useEIP155 = false;
    }

    // Hack for metamask, which sends value=null for 0 ETH transactions
    if (!data.value) data.value = 0;

    //--------------
    // 1. BUILD THE RAW TX FOR FUTURE RLP ENCODING
    //--------------
    // Ensure all fields are 0x-prefixed hex strings
    const rawTx = [];
    // Build the transaction buffer array
    const chainIdBytes = ensureHexBuffer(chainId);
    const nonceBytes = ensureHexBuffer(data.nonce);
    let gasPriceBytes;
    const gasLimitBytes = ensureHexBuffer(data.gasLimit);
    // Handle contract deployment (indicated by `to` being `null`)
    // For contract deployment we write a 20-byte key to the request
    // buffer, which gets swapped for an empty buffer in firmware.
    let toRlpElem, toBytes;
    if (isDeployment) {
      toRlpElem = Buffer.alloc(0);
      toBytes = ensureHexBuffer(contractDeployKey);
    } else {
      toRlpElem = ensureHexBuffer(data.to);
      toBytes = ensureHexBuffer(data.to);
    }
    const valueBytes = ensureHexBuffer(data.value);
    const dataBytes = ensureHexBuffer(data.data);

    if (isEip1559 || isEip2930) {
      // EIP1559 and EIP2930 transactions have a chainID field
      rawTx.push(chainIdBytes);
    }
    rawTx.push(nonceBytes);
    let maxPriorityFeePerGasBytes, maxFeePerGasBytes;
    if (isEip1559) {
      if (!data.maxPriorityFeePerGas)
        throw new Error(
          'EIP1559 transactions must include `maxPriorityFeePerGas`',
        );
      maxPriorityFeePerGasBytes = ensureHexBuffer(data.maxPriorityFeePerGas);
      rawTx.push(maxPriorityFeePerGasBytes);
      maxFeePerGasBytes = ensureHexBuffer(data.maxFeePerGas);
      rawTx.push(maxFeePerGasBytes);
      // EIP1559 renamed "gasPrice" to "maxFeePerGas", but firmware still
      // uses `gasPrice` in the struct, so update that value here.
      gasPriceBytes = maxFeePerGasBytes;
    } else {
      // EIP1559 transactions do not have the gasPrice field
      gasPriceBytes = ensureHexBuffer(data.gasPrice);
      rawTx.push(gasPriceBytes);
    }
    rawTx.push(gasLimitBytes);
    rawTx.push(toRlpElem);
    rawTx.push(valueBytes);
    rawTx.push(dataBytes);
    // We do not currently support accessList in firmware so we need to prehash if
    // the list is non-null
    let PREHASH_FROM_ACCESS_LIST = false;
    if (isEip1559 || isEip2930) {
      const accessList = [];
      if (Array.isArray(data.accessList)) {
        data.accessList.forEach((listItem) => {
          const keys = [];
          listItem.storageKeys.forEach((key) => {
            keys.push(ensureHexBuffer(key));
          });
          accessList.push([ensureHexBuffer(listItem.address), keys]);
          PREHASH_FROM_ACCESS_LIST = true;
        });
      }
      rawTx.push(accessList);
    } else if (useEIP155 === true) {
      // Add empty v,r,s values for EIP155 legacy transactions
      rawTx.push(chainIdBytes); // v (which is the same as chainId in EIP155 txs)
      rawTx.push(ensureHexBuffer(null)); // r
      rawTx.push(ensureHexBuffer(null)); // s
    }
    //--------------
    // 2. BUILD THE LATTICE REQUEST PAYLOAD
    //--------------
    const ETH_TX_NON_DATA_SZ = 122; // Accounts for metadata and non-data params
    const txReqPayload = Buffer.alloc(MAX_BASE_DATA_SZ + ETH_TX_NON_DATA_SZ);
    let off = 0;
    // 1. EIP155 switch and chainID
    //------------------
    txReqPayload.writeUInt8(Number(useEIP155), off);
    off++;
    // NOTE: Originally we designed for a 1-byte chainID, but modern rollup chains use much larger
    // chainID values. To account for these, we will put the chainID into the `data` buffer if it
    // is >=255. Values up to UINT64_MAX will be allowed.
    let chainIdBuf;
    let chainIdBufSz = 0;
    if (useChainIdBuffer(chainId) === true) {
      chainIdBuf = getChainIdBuf(chainId);
      chainIdBufSz = chainIdBuf.length;
      if (chainIdBufSz > MAX_CHAIN_ID_BYTES)
        throw new Error('ChainID provided is too large.');
      // Signal to Lattice firmware that it needs to read the chainId from the tx.data buffer
      txReqPayload.writeUInt8(HANDLE_LARGER_CHAIN_ID, off);
      off++;
    } else {
      // For chainIDs <255, write it to the chainId u8 slot in the main tx buffer
      chainIdBuf = ensureHexBuffer(chainId);
      if (chainIdBuf.length !== 1) throw new Error('Error parsing chainID');
      chainIdBuf.copy(txReqPayload, off);
      off += chainIdBuf.length;
    }
    // 2. Signer Path
    //------------------
    const signerPathBuf = buildSignerPathBuf(signerPath, VAR_PATH_SZ);
    signerPathBuf.copy(txReqPayload, off);
    off += signerPathBuf.length;

    // 3. ETH TX request data
    //------------------
    if (nonceBytes.length > 4) throw new Error('Nonce too large');
    nonceBytes.copy(txReqPayload, off + (4 - nonceBytes.length));
    off += 4;
    if (gasPriceBytes.length > 8) throw new Error('Gas price too large');
    gasPriceBytes.copy(txReqPayload, off + (8 - gasPriceBytes.length));
    off += 8;
    if (gasLimitBytes.length > 4) throw new Error('Gas limit too large');
    gasLimitBytes.copy(txReqPayload, off + (4 - gasLimitBytes.length));
    off += 4;
    if (toBytes.length !== 20) throw new Error('Invalid `to` address');
    toBytes.copy(txReqPayload, off);
    off += 20;
    if (valueBytes.length > 32) throw new Error('Value too large');
    valueBytes.copy(txReqPayload, off + (32 - valueBytes.length));
    off += 32;

    // Extra Tx data comes before `data` in the struct
    let PREHASH_UNSUPPORTED = false;
    if (fwConstants.allowedEthTxTypes) {
      // Some types may not be supported by firmware, so we will need to prehash
      if (PREHASH_FROM_ACCESS_LIST) {
        PREHASH_UNSUPPORTED = true;
      }
      txReqPayload.writeUInt8(PREHASH_UNSUPPORTED ? 1 : 0, off);
      off += 1;
      // EIP1559 & EIP2930 struct version
      if (isEip1559) {
        txReqPayload.writeUInt8(2, off);
        off += 1; // Eip1559 type enum value
        if (maxPriorityFeePerGasBytes.length > 8)
          throw new Error('maxPriorityFeePerGasBytes too large');
        maxPriorityFeePerGasBytes.copy(
          txReqPayload,
          off + (8 - maxPriorityFeePerGasBytes.length),
        );
        off += 8; // Skip EIP1559 params
      } else if (isEip2930) {
        txReqPayload.writeUInt8(1, off);
        off += 1; // Eip2930 type enum value
        off += 8; // Skip EIP1559 params
      } else {
        off += 9; // Skip EIP1559 and EIP2930 params
      }
    }

    // Flow data into extraData requests, which will follow-up transaction requests, if supported/applicable
    const extraDataPayloads = [];
    let prehash = null;

    // Create the buffer, prefix with chainId (if needed) and add data slice
    const dataSz = dataBytes.length || 0;
    const chainIdExtraSz = chainIdBufSz > 0 ? chainIdBufSz + 1 : 0;
    const dataToCopy = Buffer.alloc(dataSz + chainIdExtraSz);
    if (chainIdExtraSz > 0) {
      dataToCopy.writeUInt8(chainIdBufSz, 0);
      chainIdBuf.copy(dataToCopy, 1);
    }
    dataBytes.copy(dataToCopy, chainIdExtraSz);

    if (dataSz > MAX_BASE_DATA_SZ) {
      // Determine sizes and run through sanity checks
      const totalSz = dataSz + chainIdExtraSz;
      const maxSzAllowed =
        MAX_BASE_DATA_SZ + extraDataMaxFrames * extraDataFrameSz;

      if (prehashAllowed && totalSz > maxSzAllowed) {
        // If this payload is too large to send, but the Lattice allows a prehashed message, do that
        prehash = Buffer.from(
          keccak256(get_rlp_encoded_preimage(rawTx, type)),
          'hex',
        );
      } else {
        if (
          !EXTRA_DATA_ALLOWED ||
          (EXTRA_DATA_ALLOWED && totalSz > maxSzAllowed)
        )
          throw new Error(
            `Data field too large (got ${dataBytes.length}; must be <=${
              maxSzAllowed - chainIdExtraSz
            } bytes)`,
          );
        // Split overflow data into extraData frames
        const frames = splitFrames(
          dataToCopy.slice(MAX_BASE_DATA_SZ),
          extraDataFrameSz,
        );
        frames.forEach((frame) => {
          const szLE = Buffer.alloc(4);
          szLE.writeUInt32LE(frame.length, 0);
          extraDataPayloads.push(Buffer.concat([szLE, frame]));
        });
      }
    } else if (PREHASH_UNSUPPORTED) {
      // If something is unsupported in firmware but we want to allow such transactions,
      // we prehash the message here.
      prehash = Buffer.from(
        keccak256(get_rlp_encoded_preimage(rawTx, type)),
        'hex',
      );
    }

    // Write the data size (does *NOT* include the chainId buffer, if that exists)
    txReqPayload.writeUInt16BE(dataBytes.length, off);
    off += 2;
    // Copy in the chainId buffer if needed
    if (chainIdBufSz > 0) {
      txReqPayload.writeUInt8(chainIdBufSz, off);
      off++;
      chainIdBuf.copy(txReqPayload, off);
      off += chainIdBufSz;
    }
    // Copy the first slice of the data itself. If this payload has been pre-hashed, include it
    // in the `data` field. This will result in a different Lattice screen being drawn.
    if (prehash) {
      prehash.copy(txReqPayload, off);
      off += MAX_BASE_DATA_SZ;
    } else {
      dataBytes.slice(0, MAX_BASE_DATA_SZ).copy(txReqPayload, off);
      off += MAX_BASE_DATA_SZ;
    }
    return {
      rawTx,
      type,
      payload: txReqPayload.slice(0, off),
      extraDataPayloads,
      schema: LatticeSignSchema.ethereum, // We will use eth transfer for all ETH txs for v1
      chainId,
      useEIP155,
      signerPath,
    };
  } catch (err) {
    return { err: err.message };
  }
};

// From ethereumjs-util
function stripZeros(a) {
  let first = a[0];
  while (a.length > 0 && first.toString() === '0') {
    a = a.slice(1);
    first = a[0];
  }
  return a;
}

// Given a 64-byte signature [r,s] we need to figure out the v value
// and attah the full signature to the end of the transaction payload
const buildEthRawTx = function (tx, sig, address) {
  // RLP-encode the data we sent to the lattice
  const hash = Buffer.from(
    keccak256(get_rlp_encoded_preimage(tx.rawTx, tx.type)),
    'hex',
  );
  const newSig = addRecoveryParam(hash, sig, address, tx);
  // Use the signature to generate a new raw transaction payload
  // Strip the last 3 items and replace them with signature components
  const newRawTx = tx.useEIP155 ? tx.rawTx.slice(0, -3) : tx.rawTx;
  newRawTx.push(newSig.v);
  // Per `ethereumjs-tx`, RLP encoding should include signature components w/ stripped zeros
  // See: https://github.com/ethereumjs/ethereumjs-tx/blob/master/src/transaction.ts#L187
  newRawTx.push(stripZeros(newSig.r));
  newRawTx.push(stripZeros(newSig.s));
  let rlpEncodedWithSig = Buffer.from(rlpEncode(newRawTx));
  if (tx.type) {
    rlpEncodedWithSig = Buffer.concat([
      Buffer.from([tx.type]),
      rlpEncodedWithSig,
    ]);
  }
  return { rawTx: rlpEncodedWithSig.toString('hex'), sigWithV: newSig };
};

// Attach a recovery parameter to a signature by brute-forcing ECRecover
function addRecoveryParam(hashBuf, sig, address, txData = {}) {
  try {
    // Rebuild the keccak256 hash here so we can `ecrecover`
    const hash = new Uint8Array(hashBuf);
    let v = 0;
    // Fix signature componenet lengths to 32 bytes each
    const r = fixLen(sig.r, 32);
    sig.r = r;
    const s = fixLen(sig.s, 32);
    sig.s = s;
    // Calculate the recovery param
    const rs = new Uint8Array(Buffer.concat([r, s]));
    let pubkey = secp256k1.ecdsaRecover(rs, v, hash, false).slice(1);
    // If the first `v` value is a match, return the sig!
    if (pubToAddrStr(pubkey) === address.toString('hex')) {
      sig.v = getRecoveryParam(v, txData);
      return sig;
    }
    // Otherwise, try the other `v` value
    v = 1;
    pubkey = secp256k1.ecdsaRecover(rs, v, hash, false).slice(1);
    if (pubToAddrStr(pubkey) === address.toString('hex')) {
      sig.v = getRecoveryParam(v, txData);
      return sig;
    } else {
      // If neither is a match, we should return an error
      throw new Error('Invalid Ethereum signature returned.');
    }
  } catch (err) {
    throw new Error(err);
  }
}

// Convert an RLP-serialized transaction (plus signature) into a transaction hash
const hashTransaction = function (serializedTx) {
  return keccak256(Buffer.from(serializedTx, 'hex'));
};

// Returns address string given public key buffer
function pubToAddrStr(pub) {
  return keccak256(pub).slice(-40);
}

// Convert a 0/1 `v` into a recovery param:
// * For non-EIP155 transactions, return `27 + v`
// * For EIP155 transactions, return `(CHAIN_ID*2) + 35 + v`
function getRecoveryParam(v, txData: any = {}) {
  const { chainId, useEIP155, type } = txData;
  // For EIP1559 and EIP2930 transactions, we want the recoveryParam (0 or 1)
  // rather than the `v` value because the `chainId` is already included in the
  // transaction payload.
  if (type === 1 || type === 2) {
    return ensureHexBuffer(v, true); // 0 or 1, with 0 expected as an empty buffer
  } else if (false === useEIP155 || chainId === null) {
    // For ETH messages and non-EIP155 chains the set should be [27, 28] for `v`
    return Buffer.from(new BN(v).plus(27).toString(16), 'hex');
  }

  // We will use EIP155 in most cases. Convert v to a bignum and operate on it.
  // Note that the protocol calls for v = (CHAIN_ID*2) + 35/36, where 35 or 36
  // is decided on based on the ecrecover result. `v` is passed in as either 0 or 1
  // so we add 35 to that.
  const chainIdBuf = getChainIdBuf(chainId);
  const chainIdBN = new BN(chainIdBuf.toString('hex'), 16);
  return ensureHexBuffer(
    `0x${chainIdBN.times(2).plus(35).plus(v).toString(16)}`,
  );
}

const chainIds = {
  mainnet: 1,
  roptsten: 3,
  rinkeby: 4,
  kovan: 42,
  goerli: 5,
};

// Get a buffer containing the chainId value.
// Returns a 1, 2, 4, or 8 byte buffer with the chainId encoded in big endian
function getChainIdBuf(chainId) {
  let b;
  // If our chainID is a hex string, we can convert it to a hex
  // buffer directly
  if (true === isValidChainIdHexNumStr(chainId)) b = ensureHexBuffer(chainId);
  // If our chainID is a base-10 number, parse with bignumber.js and convert to hex buffer
  else b = ensureHexBuffer(`0x${new BN(chainId).toString(16)}`);
  // Make sure the buffer is an allowed size
  if (b.length > 8) throw new Error('ChainID provided is too large.');
  // If this matches a u16, u32, or u64 size, return it now
  if (b.length <= 2 || b.length === 4 || b.length === 8) return b;
  // For other size buffers, we need to pack into u32 or u64 before returning;
  let buf;
  if (b.length === 3) {
    buf = Buffer.alloc(4);
    buf.writeUInt32BE(chainId);
  } else if (b.length <= 8) {
    buf = Buffer.alloc(8);
    b.copy(buf, 8 - b.length);
  }
  return buf;
}

// Determine if the chain uses EIP155 by default, based on the chainID
function chainUsesEIP155(chainID) {
  switch (chainID) {
    case 3: // ropsten
    case 4: // rinkeby
      return false;
    case 1: // mainnet
    case 42: // kovan
    case 5: // goerli
    default:
      // all others should use eip155
      return true;
  }
}

// Determine if a valid number was passed in as a hex string
function isValidChainIdHexNumStr(s) {
  if (typeof s !== 'string') return false;
  if (s.slice(0, 2) !== '0x') return false;
  try {
    const b = new BN(s, 16);
    return b.isNaN() === false;
  } catch (err) {
    return false;
  }
}

// If this is a nubmer that fits in one byte, we don't need to add it
// to the `data` buffer of the main transaction.
// Note the one edge case: we still need to use the `data` field for chainID=255.
function useChainIdBuffer(id) {
  const buf = getChainIdBuf(id);
  if (buf.length === 1) return buf.readUInt8(0) === 255;
  return true;
}

function buildPersonalSignRequest(req, input) {
  const MAX_BASE_MSG_SZ = input.fwConstants.ethMaxMsgSz;
  const VAR_PATH_SZ = input.fwConstants.varAddrPathSzAllowed;
  const L = 24 + MAX_BASE_MSG_SZ + 4;
  let off = 0;
  req.payload = Buffer.alloc(L);
  req.payload.writeUInt8(ethMsgProtocol.SIGN_PERSONAL, 0);
  off += 1;
  // Write the signer path into the buffer
  const signerPathBuf = buildSignerPathBuf(input.signerPath, VAR_PATH_SZ);
  signerPathBuf.copy(req.payload, off);
  off += signerPathBuf.length;
  // Write the payload buffer. The payload can come in either as a buffer or as a string
  let payload = input.payload;
  // Determine if this is a hex string
  let displayHex = false;
  if (typeof input.payload === 'string') {
    if (input.payload.slice(0, 2) === '0x') {
      payload = ensureHexBuffer(input.payload);
      displayHex =
        false ===
        ASCII_REGEX.test(Buffer.from(input.payload.slice(2), 'hex').toString());
    } else {
      if (false === isAsciiStr(input.payload))
        throw new Error(
          'Currently, the Lattice can only display ASCII strings.',
        );
      payload = Buffer.from(input.payload);
    }
  } else if (typeof input.displayHex === 'boolean') {
    // If this is a buffer and the user has specified whether or not this
    // is a hex buffer with the optional argument, write that
    displayHex = input.displayHex;
  } else {
    // Otherwise, determine if this buffer is an ASCII string. If it is, set `displayHex` accordingly.
    // NOTE: THIS MEANS THAT NON-ASCII STRINGS WILL DISPLAY AS HEX SINCE WE CANNOT KNOW IF THE REQUESTER
    //        EXPECTED NON-ASCII CHARACTERS TO DISPLAY IN A STRING
    // TODO: Develop a more elegant solution for this
    if (!input.payload.toString) throw new Error('Unsupported input data type');
    displayHex = false === ASCII_REGEX.test(input.payload.toString());
  }
  const fwConst = input.fwConstants;
  let maxSzAllowed =
    MAX_BASE_MSG_SZ + fwConst.extraDataMaxFrames * fwConst.extraDataFrameSz;
  if (fwConst.personalSignHeaderSz) {
    // Account for the personal_sign header string
    maxSzAllowed -= fwConst.personalSignHeaderSz;
  }
  if (fwConst.ethMsgPreHashAllowed && payload.length > maxSzAllowed) {
    // If this message will not fit and pre-hashing is allowed, do that
    req.payload.writeUInt8(displayHex, off);
    off += 1;
    req.payload.writeUInt16LE(payload.length, off);
    off += 2;
    const prehash = Buffer.from(
      keccak256(
        Buffer.concat([get_personal_sign_prefix(payload.length), payload]),
      ),
      'hex',
    );
    prehash.copy(req.payload, off);
    req.prehash = prehash;
  } else {
    // Otherwise we can fit the payload.
    // Flow data into extraData requests, which will follow-up transaction requests, if supported/applicable
    const extraDataPayloads = getExtraData(payload, input);
    // Write the payload and metadata into our buffer
    req.extraDataPayloads = extraDataPayloads;
    req.msg = payload;
    req.payload.writeUInt8(displayHex, off);
    off += 1;
    req.payload.writeUInt16LE(payload.length, off);
    off += 2;
    payload.copy(req.payload, off);
  }
  return req;
}

function buildEIP712Request(req, input) {
  const { ethMaxMsgSz, varAddrPathSzAllowed, eip712MaxTypeParams } =
    input.fwConstants;
  const { TYPED_DATA } = ethMsgProtocol;
  const L = 24 + ethMaxMsgSz + 4;
  let off = 0;
  req.payload = Buffer.alloc(L);
  req.payload.writeUInt8(TYPED_DATA.enumIdx, 0);
  off += 1;
  // Write the signer path
  const signerPathBuf = buildSignerPathBuf(
    input.signerPath,
    varAddrPathSzAllowed,
  );
  signerPathBuf.copy(req.payload, off);
  off += signerPathBuf.length;
  // Parse/clean the EIP712 payload, serialize with CBOR, and write to the payload
  const data = JSON.parse(JSON.stringify(input.payload));
  if (!data.primaryType || !data.types[data.primaryType])
    throw new Error(
      'primaryType must be specified and the type must be included.',
    );
  if (!data.message || !data.domain)
    throw new Error('message and domain must be specified.');
  if (0 > Object.keys(data.types).indexOf('EIP712Domain'))
    throw new Error('EIP712Domain type must be defined.');
  // Parse the payload to ensure we have valid EIP712 data types and that
  // they are encoded such that Lattice firmware can parse them.
  // We need two different encodings: one to send to the Lattice in a format that plays
  // nicely with our firmware CBOR decoder. The other is formatted to be consumable by
  // our EIP712 validation module.
  input.payload.message = parseEIP712Msg(
    JSON.parse(JSON.stringify(data.message)),
    JSON.parse(JSON.stringify(data.primaryType)),
    JSON.parse(JSON.stringify(data.types)),
    true,
  );
  input.payload.domain = parseEIP712Msg(
    JSON.parse(JSON.stringify(data.domain)),
    'EIP712Domain',
    JSON.parse(JSON.stringify(data.types)),
    true,
  );
  data.domain = parseEIP712Msg(data.domain, 'EIP712Domain', data.types, false);
  data.message = parseEIP712Msg(
    data.message,
    data.primaryType,
    data.types,
    false,
  );
  // Now build the message to be sent to the Lattice
  const payload = Buffer.from(cbor.encode(data));
  const fwConst = input.fwConstants;
  const maxSzAllowed =
    ethMaxMsgSz + fwConst.extraDataMaxFrames * fwConst.extraDataFrameSz;
  // Determine if we need to prehash
  let shouldPrehash = payload.length > maxSzAllowed;
  Object.keys(data.types).forEach((k) => {
    if (data.types[k].length > eip712MaxTypeParams) {
      shouldPrehash = true;
    }
  });
  if (fwConst.ethMsgPreHashAllowed && shouldPrehash) {
    // If this payload is too large to send, but the Lattice allows a prehashed message, do that
    req.payload.writeUInt16LE(payload.length, off);
    off += 2;
<<<<<<< HEAD
    const prehash = TypedDataUtils.hash(req.input.payload);
=======
    const prehash = TypedDataUtils.eip712Hash(
      req.input.payload,
      SignTypedDataVersion.V4,
    );
>>>>>>> 68eb58c8
    const prehashBuf = Buffer.from(prehash);
    prehashBuf.copy(req.payload, off);
    req.prehash = prehash;
  } else {
    const extraDataPayloads = getExtraData(payload, input);
    req.extraDataPayloads = extraDataPayloads;
    req.payload.writeUInt16LE(payload.length, off);
    off += 2;
    payload.copy(req.payload, off);
    off += payload.length;
    // Slice out the part of the buffer that we didn't use.
    req.payload = req.payload.slice(0, off);
  }
  return req;
}

function getExtraData(payload, input) {
  const { ethMaxMsgSz, extraDataFrameSz, extraDataMaxFrames } =
    input.fwConstants;
  const MAX_BASE_MSG_SZ = ethMaxMsgSz;
  const EXTRA_DATA_ALLOWED = extraDataFrameSz > 0 && extraDataMaxFrames > 0;
  const extraDataPayloads = [];
  if (payload.length > MAX_BASE_MSG_SZ) {
    // Determine sizes and run through sanity checks
    const maxSzAllowed =
      MAX_BASE_MSG_SZ + extraDataMaxFrames * extraDataFrameSz;
    if (!EXTRA_DATA_ALLOWED)
      throw new Error(
        `Your message is ${payload.length} bytes, but can only be a maximum of ${MAX_BASE_MSG_SZ}`,
      );
    else if (EXTRA_DATA_ALLOWED && payload.length > maxSzAllowed)
      throw new Error(
        `Your message is ${payload.length} bytes, but can only be a maximum of ${maxSzAllowed}`,
      );
    // Split overflow data into extraData frames
    const frames = splitFrames(
      payload.slice(MAX_BASE_MSG_SZ),
      extraDataFrameSz,
    );
    frames.forEach((frame) => {
      const szLE = Buffer.alloc(4);
      szLE.writeUInt32LE(frame.length, 0);
      extraDataPayloads.push(Buffer.concat([szLE, frame]));
    });
  }
  return extraDataPayloads;
}

function parseEIP712Msg(msg, typeName, types, forJSParser = false) {
  const type = types[typeName];
  type.forEach((item) => {
    const isArrayType = item.type.indexOf('[') > -1;
    const singularType = isArrayType
      ? item.type.slice(0, item.type.indexOf('['))
      : item.type;
    const isCustomType = Object.keys(types).indexOf(singularType) > -1;
    if (isCustomType && Array.isArray(msg)) {
      // For custom types we need to jump into the `msg` using the key (name of type) and
      // parse that entire sub-struct as if it were a message.
      // We will recurse into sub-structs until we reach a level where every item is an
      // elementary (i.e. non-custom) type.
      // For arrays, we need to loop through each message item.
      for (let i = 0; i < msg.length; i++) {
        msg[i][item.name] = parseEIP712Msg(
          msg[i][item.name],
          singularType,
          types,
          forJSParser,
        );
      }
    } else if (isCustomType) {
      // Not an array means we can jump directly into the sub-struct to convert
      msg[item.name] = parseEIP712Msg(
        msg[item.name],
        singularType,
        types,
        forJSParser,
      );
    } else if (Array.isArray(msg)) {
      // If we have an array for this particular type and the type we are parsing
      // is *not* a custom type, loop through the array elements and convert the types.
      for (let i = 0; i < msg.length; i++) {
        if (isArrayType) {
          // If this type is itself an array, loop through those elements and parse individually.
          // This code is not reachable for custom types so we assume these are arrays of
          // elementary types.
          for (let j = 0; j < msg[i][item.name].length; j++) {
            msg[i][item.name][j] = parseEIP712Item(
              msg[i][item.name][j],
              singularType,
              forJSParser,
            );
          }
        } else {
          // Non-arrays parse + replace one value for the elementary type
          msg[i][item.name] = parseEIP712Item(
            msg[i][item.name],
            singularType,
            forJSParser,
          );
        }
      }
    } else if (isArrayType) {
      // If we have an elementary array type and a non-array message level,
      //loop through the array and parse + replace  each item individually.
      for (let i = 0; i < msg[item.name].length; i++) {
        msg[item.name][i] = parseEIP712Item(
          msg[item.name][i],
          singularType,
          forJSParser,
        );
      }
    } else {
      // If this is a singular elementary type, simply parse + replace.
      msg[item.name] = parseEIP712Item(
        msg[item.name],
        singularType,
        forJSParser,
      );
    }
  });

  return msg;
}

function parseEIP712Item(data, type, forJSParser = false) {
  if (type === 'bytes') {
    // Variable sized bytes need to be buffer type
    data = ensureHexBuffer(data);
    if (forJSParser) {
      // For EIP712 encoding module it's easier to encode hex strings
      data = `0x${data.toString('hex')}`;
    }
  } else if (type.slice(0, 5) === 'bytes') {
    // Fixed sizes bytes need to be buffer type. We also add some sanity checks.
    const nBytes = parseInt(type.slice(5));
    data = ensureHexBuffer(data);
    if (data.length !== nBytes)
      throw new Error(`Expected ${type} type, but got ${data.length} bytes`);
    if (forJSParser) {
      // For EIP712 encoding module it's easier to encode hex strings
      data = `0x${data.toString('hex')}`;
    }
  } else if (type === 'address') {
    // Address must be a 20 byte buffer
    data = ensureHexBuffer(data);
    // Edge case to handle the 0-address
    if (data.length === 0) {
      data = Buffer.alloc(20);
    }
    if (data.length !== 20)
      throw new Error(
        `Address type must be 20 bytes, but got ${data.length} bytes`,
      );
    // For EIP712 encoding module it's easier to encode hex strings
    if (forJSParser) {
      data = `0x${data.toString('hex')}`;
    }
  } else if (
    ethMsgProtocol.TYPED_DATA.typeCodes[type] &&
    type.indexOf('uint') === -1 &&
    type.indexOf('int') > -1
  ) {
    // Handle signed integers using bignumber.js directly
    // `bignumber.js` is needed for `cbor` encoding, which gets sent to the Lattice and plays
    // nicely with its firmware cbor lib.
    // NOTE: If we instantiate a `bignumber.js` object, it will not match what `borc` creates
    // when run inside of the browser (i.e. MetaMask). Thus we introduce this hack to make sure
    // we are creating a compatible type.
    // TODO: Find another cbor lib that is compataible with the firmware's lib in a browser
    // context. This is surprisingly difficult - I tried several libs and only cbor/borc have
    // worked (borc is a supposedly "browser compatible" version of cbor)
    data = new BN(data);
  } else if (
    ethMsgProtocol.TYPED_DATA.typeCodes[type] &&
    (type.indexOf('uint') > -1 || type.indexOf('int') > -1)
  ) {
    // For uints, convert to a buffer and do some sanity checking.
    // Note that we could probably just use bignumber.js directly as we do with
    // signed ints, but this code is battle tested and we don't want to change it.
    let b = ensureHexBuffer(data);
    // Edge case to handle 0-value bignums
    if (b.length === 0) {
      b = Buffer.from('00', 'hex');
    }
    // Uint256s should be encoded as bignums.
    if (forJSParser) {
      // For EIP712 encoding in this module we need strings to represent the numbers
      data = `0x${b.toString('hex')}`;
    } else {
      // Load into bignumber.js used by cbor lib
      data = new BN(b.toString('hex'), 16);
    }
  } else if (type === 'bool') {
    // Booleans need to be cast to a u8
    data = data === true ? 1 : 0;
  }
  // Other types don't need to be modified
  return data;
}

function get_personal_sign_prefix(L) {
  return Buffer.from(
    `\u0019Ethereum Signed Message:\n${L.toString()}`,
    'utf-8',
  );
}

function get_rlp_encoded_preimage(rawTx, txType) {
  if (txType) {
    return Buffer.concat([
      Buffer.from([txType]),
      Buffer.from(rlpEncode(rawTx)),
    ]);
  } else {
    return Buffer.from(rlpEncode(rawTx));
  }
}

// ======
// TEMPORARY BRIDGE
// We are migrating from all legacy signing paths to a single generic
// signing route. If users are attempting a legacy transaction request
// against a Lattice on firmware v0.15.0 and above, we need to convert
// that to a generic signing request.
//
// NOTE: Once we deprecate, we will remove this entire file
// ======
const ethConvertLegacyToGenericReq = function (req) {
  let common;
  if (!req.chainId || ensureHexBuffer(req.chainId).toString('hex') === '01') {
    common = new Common({ chain: Chain.Mainnet, hardfork: Hardfork.London });
  } else {
    // Not every network will support these EIPs but we will allow
    // signing of transactions using them
    common = Common.custom(
      { chainId: Number(req.chainId) },
      { hardfork: Hardfork.London, eips: [1559, 2930] },
    );
  }
  const tx = TransactionFactory.fromTxData(req, { common });
  // Get the raw transaction payload to be hashed and signed.
  // Different `@ethereumjs/tx` Transaction object types have
  // slightly different APIs around this.
  if (req.type) {
    // Newer transaction types
    return tx.getMessageToSign(false);
  } else {
    // Legacy transaction type
    return Buffer.from(rlpEncode(tx.getMessageToSign(false)));
  }
};

export default {
  buildEthereumMsgRequest,
  validateEthereumMsgResponse,
  buildEthereumTxRequest,
  buildEthRawTx,
  hashTransaction,
  chainIds,
  ensureHexBuffer,

  ethConvertLegacyToGenericReq,
};<|MERGE_RESOLUTION|>--- conflicted
+++ resolved
@@ -68,15 +68,11 @@
       useEIP155: false,
     });
   } else if (input.protocol === 'eip712') {
-<<<<<<< HEAD
     req = convertBigNumbers(req);
-    const encoded = TypedDataUtils.hash(req.input.payload);
-=======
     const encoded = TypedDataUtils.eip712Hash(
       req.input.payload,
       SignTypedDataVersion.V4,
     );
->>>>>>> 68eb58c8
     const digest = prehash ? prehash : encoded;
     const chainId = parseInt(input.payload.domain.chainId, 16);
     // Get recovery param with a `v` value of [27,28] by setting `useEIP155=false`
@@ -728,14 +724,10 @@
     // If this payload is too large to send, but the Lattice allows a prehashed message, do that
     req.payload.writeUInt16LE(payload.length, off);
     off += 2;
-<<<<<<< HEAD
-    const prehash = TypedDataUtils.hash(req.input.payload);
-=======
     const prehash = TypedDataUtils.eip712Hash(
       req.input.payload,
       SignTypedDataVersion.V4,
     );
->>>>>>> 68eb58c8
     const prehashBuf = Buffer.from(prehash);
     prehashBuf.copy(req.payload, off);
     req.prehash = prehash;
