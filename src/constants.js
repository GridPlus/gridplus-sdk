--- conflicted
+++ resolved
@@ -53,13 +53,9 @@
     'ADD_PERMISSION': 0x02,
     'SIGN_TRANSACTION': 0x03,
     'GET_WALLETS': 0x04,
-<<<<<<< HEAD
+    'ADD_PERMISSION_V0': 0x05,
     'ADD_ABI_DEFS': 0x06,
     'TEST': 0x07,
-=======
-    'ADD_PERMISSION_V0': 0x05,
-    'TEST': 0x06,
->>>>>>> 952ceef4
 }
 
 const messageConstants = {
