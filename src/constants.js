--- conflicted
+++ resolved
@@ -266,28 +266,6 @@
                 (v[2] === exp[0] && v[1] === exp[1] && v[0] > exp[2]) ||
                 (v[2] === exp[0] && v[1] === exp[1] && v[0] === exp[2]);
     }
-<<<<<<< HEAD
-    if (v.length === 0 || !gte(v, [0, 10, 0])) {
-        // Legacy versions (<0.10.0)
-        c.ethMaxDataSz = c.reqMaxDataSz - 128;
-        c.ethMaxMsgSz = c.ethMaxDataSz;
-        c.ethMaxGasPrice = 500000000000; // 500 gwei
-        c.addrFlagsAllowed = false;
-        return c;
-    } 
-    if (gte(v, [0, 10, 5])) {
-        // >=0.10.5
-        c.flexibleAddrPaths = true;
-        c.reqMaxDataSz = 1678;
-        c.ethMaxDataSz = c.reqMaxDataSz - 128;
-        c.ethMaxMsgSz = c.ethMaxDataSz;
-        c.ethMaxGasPrice = 20000000000000; // 20000 gwei
-        c.addrFlagsAllowed = true;
-        c.extraDataFrameSz = 1500; // 1500 bytes per frame of extraData allowed
-        c.extraDataMaxFrames = 1;  // 1 frame of extraData allowed
-    } else if (gte(v, [0, 10, 4])) {
-        // >=0.10.4
-=======
     // Very old legacy versions do not give a version number
     const legacy = (v.length === 0);
     // V0.10.5 added the ability to use flexible address path sizes, which
@@ -306,7 +284,6 @@
     // are captured here
     if (!legacy && gte(v, [0, 10, 4])) {
         // >=0.10.3
->>>>>>> 1c61069e
         c.reqMaxDataSz = 1678;
         c.ethMaxDataSz = c.reqMaxDataSz - 128;
         c.ethMaxMsgSz = c.ethMaxDataSz;
