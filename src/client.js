--- conflicted
+++ resolved
@@ -122,15 +122,14 @@
     const payload = Buffer.alloc(1 + 32 + startPath.length * 4);
     let off = 0;
 
-    // Temporary -- use empty wallet UID
-    const tmpWalletUID = Buffer.alloc(32);
-    tmpWalletUID.copy(payload, off); off += 32;
-
+    // WalletUID
+    this.activeWallet.uid.copy(payload, off); off += 32;
+    // Build the start path (5x u32 indices)
     for (let i = 0; i < startPath.length; i++) {
       payload.writeUInt32BE(startPath[i], off);
       off += 4;
     }
-<<<<<<< HEAD
+    // Specify the number of subsequent addresses to request
     payload.writeUInt8(n, off); off++;
     const param = this._buildEncRequest(encReqCodes.GET_ADDRESSES, payload);
     return this._request(param, (err, res) => {
@@ -138,40 +137,6 @@
       const parsedRes = this._handleGetAddresses(res);
       if (parsedRes.err) return cb(parsedRes.err);
       return cb(null, parsedRes.data);
-=======
-
-    // Bitcoin segwit addresses require a P2SH_P2WPKH script type -- the script type
-    // is otherwise ignored and is only needed for BTC
-    const bitcoinScriptType = (version === 'SEGWIT' || version === 'SEGWIT_TESTNET') ? 
-                              bitcoin.scriptTypes.P2SH_P2WPKH: 0;
-
-    // Build the payload
-    const payload = Buffer.alloc(39);
-    payload.writeUInt8(currencyCodes[currency]);
-    payload.writeUInt32BE(startIndex, 1);
-    this.activeWallet.uid.copy(payload, 5);
-    payload.writeUInt8(n, 37);
-    payload.writeUInt8(bitcoinScriptType || 0, 38);
-    const param = this._buildEncRequest(encReqCodes.GET_ADDRESSES, payload);
-
-    // Make the request to get addresses from the device
-    return this._request(param, (err, res, responseCode) => {
-      if (responseCode == deviceResponses.ERR_WRONG_WALLET_UID) {
-        // If we catch a case where the wallet has changed, try getting the new active wallet
-        // and recursively make the original request.
-        this._getActiveWallet((err) => {
-          if (err) return cb(err)
-          else     return this.getAddresses(opts, cb);
-        })
-      } else if (err) {
-        // If there was another error caught, return it
-        return cb(err);
-      } else {
-        // Correct wallet and no errors -- handle the response
-        const parsedRes = this._handleGetAddresses(res, currency, n, bitcoin.addressVersion[version]);
-        return cb(parsedRes.err, parsedRes.data);
-      }
->>>>>>> 765be1d9
     })
   }
 
