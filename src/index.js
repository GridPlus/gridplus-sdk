--- conflicted
+++ resolved
@@ -25,15 +25,14 @@
     options.clientConfig.baseUrl = options.clientConfig.baseUrl || config.api.baseUrl;
     options.clientConfig.name = options.clientConfig.name || 'gridplus-sdk';
     options.clientConfig.privKey = options.clientConfig.privKey;
-<<<<<<< HEAD
-
-    if ( ! options.clientConfig.crypto)
-=======
-    if ( ! options.clientConfig.crypto) 
->>>>>>> 744c7097
+
+    if ( ! options.clientConfig.crypto) {
       throw new Error('options.clientConfig.crypto provider must be specified');
-    if ( ! options.clientConfig.privKey || options.clientConfig.privKey.length !== 64 || typeof options.clientConfig.privKey !== 'string')
+    }
+
+    if ( ! options.clientConfig.privKey || options.clientConfig.privKey.length !== 64 || typeof options.clientConfig.privKey !== 'string') {
       throw new Error('options.clientConfig.privKey must be provided as a 32 byte hex string')
+    }
 
     this.client = new AgentRestClient(options.clientConfig);
 
