// Basic tests for atomic SDK functionality
const assert = require('assert');
const Tx = require('ethereumjs-tx');
const EthUtil = require('ethereumjs-util');
const config = require('../config.js');
const GridPlusSDK = require('./../index.js').default;
let sdk, privKey, addr, provider, erc20Addr, sender, senderPriv, balance;

// Handle all promise rejections
process.on('unhandledRejection', e => { throw e; });

describe('Basic tests', () => {
  it('Should instantiate an SDK object', (done) => {
    try {
      sdk = new GridPlusSDK();
      done();
    } catch (err) {
      assert(err === null, err);
      done();
    }
  });

  it('Should connect to an ETH node', (done) => {
    sdk.connectToEth()
    .then((success) => {
      assert(success === true);
      done();
    })
    .catch((err) => {
      assert(err === null, err);
      done();
    })
  });

  it('Should connect to an agent', (done) => {
    sdk.connect((err, res) => {
      assert(err === null, err);
      assert(sdk.ecdhPub === res.key, 'Mismatched key on response')
      done()
    });
  });

  it('Should start the pairing process on the agent', (done) => {
    sdk.setupPairing((err, res) => {
      assert(err === null, err);
      assert(res.status === 200);
      done();
    });
  });

  it('Should pair with the agent', (done) => {
    sdk.pair(sdk.name, (err, res) => {
      assert(err === null, err)
      done();
    });
  });

  it('Should create a manual permission', (done) => {
    sdk.addManualPermission((err, res) => {
      assert(err === null, err);
      assert(res.result.status === 200);
      done();
    })
  });

  it('Should get the ETH address', (done) => {
    const req = {
      permissionIndex: 0,
      isManual: true,
      total: 1,
      coin_type: "60'"
    }
    sdk.addresses(req, (err, res) => {
      assert(err === null, err);
      addr = res.result.data.addresses;
      sdk.getBalance('ETH', addr)
      .then((_balance) => {
        balance = _balance;
        done();
      }).catch((err) => {
        assert.equal(err, null, err);
      });;
    });
  });

  const toSend = 10 ** 18;
  it('Should transfer ETH to the address', (done) => {
    provider = sdk.getProvider();
    sender = config.testing.ethHolder;
    senderPriv = Buffer.from(sender.privKey, 'hex');
    // Build a tx for the sender
    sdk.buildTx('ETH', sender.address, addr, toSend)
    .then((_tx) => {
      const tx = new Tx({ nonce: _tx[0], gasPrice: _tx[1], gasLimit: _tx[2], to: _tx[3], value: _tx[4], data: _tx[5] });
      tx.sign(senderPriv);
      const serTx = tx.serialize();
      return provider.sendTransaction(`0x${serTx.toString('hex')}`)
    })
    .then(() => { done(); })
    .catch((err) => { assert(err === null, err); done(); });
  });

  it('Should find a non-zero ETH balance for the address', (done) => {
    sdk.getBalance('ETH', addr)
    .then((_balance) => {
      assert(typeof _balance === 'number');
      // Note that _balances are returned in whole units (ether)
      assert(_balance * 10**18 === (balance * 10**18) + toSend, `Expected balance of ${toSend}, but got ${_balance}`);
      done();
    })
    .catch((err) => {
      assert(err === null, err);
      done();
    });
  });

  it('Should deploy an ERC20 token', (done) => {
    sdk.buildTx('ETH', sender.address, addr, 0)
    // sdk.getTransactionCount('ETH', sender.address)
    .then((_tx) => {
      const rawTx = {
        nonce: _tx[0],
        gasPrice: _tx[1],
        gasLimit: '0x1e8480',
        value: 0,
        data: config.testing.erc20Src,
      }
      const tx = new Tx(rawTx);
      tx.sign(senderPriv);
      const serTx = tx.serialize();
      return provider.sendTransaction(`0x${serTx.toString('hex')}`)
    })
    .then((txHash) => {
      return provider.getTransactionReceipt(txHash);
    })
    .then((receipt) => {
      assert(receipt.contractAddress !== undefined, 'Contract did not deploy properly');
      erc20Addr = receipt.contractAddress;
      done();
    })
    .catch((err) => { assert(err === null, `Got Error: ${err}`); done(); });
  });

  // A freshly deployed ERC20 token should have a new address, so the balance will be 0
  // (unlike ETH, which may have been sent in previous tests)
  it('Should find a zero token balance for the address', (done) => {
    sdk.getBalance('ERC20', addr, erc20Addr)
    .then((balance) => {
      assert(typeof balance === 'number');
      assert(balance === 0);
      done();
    })
    .catch((err) => {
      assert(err === null, err);
      done();
    });
  });

  it('Should find a non-zero balance for the sender', (done) => {
    sdk.getBalance('ETH', sender.address, erc20Addr)
    .then((balance) => {
      assert(typeof balance === 'number');
      assert(balance > 0, `Sender balance should be >0, but is ${balance}`);
      done();
    })
    .catch((err) => {
      assert(err === null, err);
      done();
    });
  });

  it('Should transfer some ERC20 tokens to the address', (done) => {
<<<<<<< HEAD
    sdk.getTransactionCount('ETH', sender.address)
    .then((nonce) => {
      const rawTx = {
        nonce,
        to: erc20Addr,
        gasLimit: '0x186a0',
        data: config.erc20.transfer(addr, 1)
      };
      const tx = new Tx(rawTx);
      tx.sign(senderPriv);
=======
    sdk.buildTx('ETH', sender.address, addr, 1, { ERC20Token: erc20Addr})
    .then((_tx) => {
      const tx = new Tx(_tx);
      tx.sign(senderPriv);      
>>>>>>> d47f0138
      const serTx = tx.serialize();
      return provider.sendTransaction(`0x${serTx.toString('hex')}`)
    })
    .then((txHash) => {
      return provider.getTransactionReceipt(txHash);
    })
    .then((receipt) => {
      assert(receipt.logs.length > 0, 'Transaction did not emit any logs.');
      done();
    })
    .catch((err) => { assert(err === null, `Got Error: ${err}`); done(); });
  });

  it('Should find a zero token balance for the address', (done) => {
    sdk.getBalance('ERC20', addr, erc20Addr)
    .then((balance) => {
      assert(typeof balance === 'number');
      assert(balance > 0);
      done();
    })
    .catch((err) => {
      assert(err === null, err);
      done();
    });
  });

  it('Should get the token transfer history for the user', (done) => {
    sdk.getTransactionHistory('ERC20', addr, erc20Addr)
    .then((events) => {
      assert(events.in.length === 1, `Number of inbound transfers should be 1, but got ${events.in.length}`);
      assert(events.out.length === 0, `Number of outbound transfers should be 0, but got ${events.out.length}`);
      done();
    })
    .catch((err) => {
      assert(err === null, err);
      done();
    })
  });

  // it('Should get the nonce of the recipient account', (done) => {
  //   sdk.getTransactionCount('ETH', addr)
  //   .then((nonce) => {
  //     assert(nonce === 0, `User should not have sent any transactions, but got nonce of ${nonce}`);
  //     done();
  //   })
  //   .catch((err) => {
  //     assert(err === null, err);
  //     done();
  //   });
  // });

  it('Should transfer ETH out of the agent account', (done) => {
    const randAddr = '0xdde20a2810ff23775585cf2d87991c7f5ddb8c22'
    sdk.buildTx('ETH', addr, randAddr, 10000)
    .then((tx) => {
      const params = {
        schemaIndex: 0,
        typeIndex: 0,
        params: tx
      };
      sdk.signManual(params, (err, res) => {
        assert(err === null, err);
        assert(res.result.status === 200);
        const sigData = res.result.data.sigData.split(config.SPLIT_BUF);
        const msg = EthUtil.sha3(Buffer.from(sigData[0], 'hex'));
        const test = new Tx(tx.concat([null, null, null]));
        test.raw = test.raw.slice(0, test.raw.length - 3);
        
        const sig = sigData[1];
        const v = parseInt(sig.slice(-1)) + 27;
        const vrs = [ v, Buffer.from(sig.slice(0, 64), 'hex'), Buffer.from(sig.slice(64, 128), 'hex'),  ];
        // Check that the signer is correct
        const signer = '0x' + EthUtil.pubToAddress(EthUtil.ecrecover(Buffer.from(msg, 'hex'), v, vrs[1], vrs[2])).toString('hex');
        assert(signer === addr, `Expected signer to be ${addr}, got ${signer}`);
        
        // Create a new transaction with the returned signature
        const newTx = new Tx(tx.concat(vrs));
        provider.sendTransaction(`0x${newTx.serialize().toString('hex')}`)
        .then((txHash) => {
          return provider.getTransaction(txHash);
        })
        .then((receipt) => {
          assert(receipt.blockNumber > 0, 'Transaction not included in block');
          done();
        })
        .catch((err) => {
          assert(err === null, err);
        })
      });
    });
  });

  it('Should transfer the ERC20 token out of the agent account');

})<|MERGE_RESOLUTION|>--- conflicted
+++ resolved
@@ -170,23 +170,10 @@
   });
 
   it('Should transfer some ERC20 tokens to the address', (done) => {
-<<<<<<< HEAD
-    sdk.getTransactionCount('ETH', sender.address)
-    .then((nonce) => {
-      const rawTx = {
-        nonce,
-        to: erc20Addr,
-        gasLimit: '0x186a0',
-        data: config.erc20.transfer(addr, 1)
-      };
-      const tx = new Tx(rawTx);
-      tx.sign(senderPriv);
-=======
     sdk.buildTx('ETH', sender.address, addr, 1, { ERC20Token: erc20Addr})
     .then((_tx) => {
       const tx = new Tx(_tx);
-      tx.sign(senderPriv);      
->>>>>>> d47f0138
+      tx.sign(senderPriv);
       const serTx = tx.serialize();
       return provider.sendTransaction(`0x${serTx.toString('hex')}`)
     })
@@ -254,14 +241,14 @@
         const msg = EthUtil.sha3(Buffer.from(sigData[0], 'hex'));
         const test = new Tx(tx.concat([null, null, null]));
         test.raw = test.raw.slice(0, test.raw.length - 3);
-        
+
         const sig = sigData[1];
         const v = parseInt(sig.slice(-1)) + 27;
         const vrs = [ v, Buffer.from(sig.slice(0, 64), 'hex'), Buffer.from(sig.slice(64, 128), 'hex'),  ];
         // Check that the signer is correct
         const signer = '0x' + EthUtil.pubToAddress(EthUtil.ecrecover(Buffer.from(msg, 'hex'), v, vrs[1], vrs[2])).toString('hex');
         assert(signer === addr, `Expected signer to be ${addr}, got ${signer}`);
-        
+
         // Create a new transaction with the returned signature
         const newTx = new Tx(tx.concat(vrs));
         provider.sendTransaction(`0x${newTx.serialize().toString('hex')}`)
