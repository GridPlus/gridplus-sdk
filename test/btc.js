--- conflicted
+++ resolved
@@ -250,14 +250,8 @@
         .then((blocks) => {          
           return client.getMempool()
         })
-<<<<<<< HEAD
-        .then((block) => {
-          console.log('block', block);
-
-=======
         .then((mempool) => {
           assert(mempool.length === 0, `Mempool not empty: ${mempool}`)
->>>>>>> 4cbb68cc
           return sdk.getBalance('BTC', receiving[1][0])
         })
         .then((d) => {
