// Basic tests for atomic SDK functionality
import { NodeClient } from 'bclient';
import assert from 'assert';
import bitcoin from 'bitcoinjs-lib';
import { bitcoinNode, SPLIT_BUF, testing } from '../src/config.js';
<<<<<<< HEAD
import { Client, crypto, providers } from 'index';
=======
import { Client } from 'index';
import crypto from 'crypto';
>>>>>>> 02cffbfd

let startBal, startUtxos, TX_VALUE;
const CHANGE_INDEX = 3, CHANGE_AMOUNT = 9000;

const { host, network, port } = bitcoinNode;
const { btcHolder } = testing;
const { address } = btcHolder;
// Start bcoin client. There is also one running through the SDK,
// but we will use this instance to mine blocks
const nodeClient = new NodeClient({
  host,
  network,
  port,
});

// Receiving addresses
const receiving = [];
let client;

// Mine enough blocks so that the holder can spend the earliest
// coinbse transaction
function mineIfNeeded(oldestUtxoHeight, done) {
  nodeClient.execute('getblockcount')
  .then((b) => {
    const numNeeded = 101 - b - oldestUtxoHeight;
    if (numNeeded > 0) {
      nodeClient.execute('generate', [ numNeeded ])
      .then(() => { done(); })
    } else {
      done();
    }
  })
}

describe('Bitcoin', () => {

  before(() => {
<<<<<<< HEAD
    const btcProvider = new providers.Bitcoin();
    client = new Client({
      clientConfig: {
        name: 'basic-test',
        crypto: crypto.node,
        privKey: crypto.node.randomBytes(32),
      },
      providers: [ btcProvider ]
    });
=======
    client = new Client({ clientConfig: { 
      name: 'basic-test', 
      privKey: crypto.randomBytes(32).toString('hex')     
    }});
>>>>>>> 02cffbfd
  });

  it('Should connect to a BTC node', (done) => {
    client.initialize((err, connections) => {
      assert.equal(err, null, err);
      assert.equal(connections[0].network, 'regtest', 'Did not connect to testnet');
      done();
    })
  });

  it('Should check the balance of a single address and set a baseline', (done) => {
    // Look for the balance and any unspent transaction outputs
    client.getBalance('BTC', { address: testing.btcHolder.address }, (err, d) => {
      assert(err === null, err);
      startUtxos = d.utxos;
      startBal = d.balance;
      done();
    })
  });

  it('Should mine a block', (done) => {
    nodeClient.execute('generate', [ 1 ])
    .then((blocks) => {
      assert(blocks.length === 1);
      done();
    })
    .catch((err) => {
      assert(err === null, err);
      done();
    });
  });

  it('Should register a balance increase', (done) => {
    // Look for the balance and any unspent transaction outputs
    client.getBalance('BTC', { address: testing.btcHolder.address }, (err, d) => {
      assert(err === null, err);
      assert(d.utxos.length === startUtxos.length + 1, 'Block did not mine to correct coinbase');
      assert(d.balance > startBal, 'Balance did not increase. Try removing your chaindata: ~/.bcoin/regtest/chain.ldb');
      const balance = d.balance;
      // TODO: test balance
      assert.notEqual(balance, null);
      mineIfNeeded(d.utxos[0].height, done);
    });
  });

  it('Should connect to an agent', (done) => {
    client.connect((err, res) => {
      assert(err === null, err);
      assert(client.client.ecdhPub === res.key, 'Mismatched key on response')
      done()
    });
  });

  it('Should start the pairing process on the agent', (done) => {
    client.setupPairing((err, res) => {
      assert(err === null, err);
      assert(res.status === 200);
      done();
    });
  });

  it('Should pair with the agent', (done) => {
    client.pair((err) => {
      assert(err === null, err)
      done();
    });
  });

  it('Should create a manual permission', (done) => {
    client.addManualPermission((err, res) => {
      assert(err === null, err);
      assert(res.result.status === 200);
      done();
    })
  });

  it('Should get the first 2 Bitcoin addresses of the manual permission and log address 0', (done) => {
    const req = {
      permissionIndex: 0,
      isManual: true,
      total: 2,
      network: 'testnet'
    }
    client.addresses(req, (err, res) => {
      assert(err === null, err);
      assert(res.result.data.addresses.length === 2);
      assert(res.result.data.addresses[0].slice(0, 1) === '2', 'Not a testnet address');
      const addrs = res.result.data.addresses;
      // Get the baseline balance for the addresses
      client.getBalance('BTC', { address: addrs[0] }, (err, d) => {
        assert(err === null, err);
        receiving.push([addrs[0], d.balance]);
        client.getBalance('BTC', { address: addrs[1] }, (err, d) => {
          assert(err === null, err);
          receiving.push([addrs[1], d.balance]);
          done();
        });
      });
    });
  });

  it('Should form a transaction and send 0.1 BTC to address 0', (done) => {
    const signer = bitcoin.ECPair.fromWIF(testing.btcHolder.wif, bitcoin.networks.testnet);
    client.getBalance('BTC', { address: testing.btcHolder.address }, (err, d) => {
      assert(err === null, err);
      const utxo = d.utxos[0];
      const txb = new bitcoin.TransactionBuilder(bitcoin.networks.testnet);
      txb.addInput(utxo.hash, utxo.index);
      // Note; this will throw if the address does not conform to the testnet
      // Need to figure out if regtest emulates the mainnet
      txb.addOutput(receiving[0][0], 1e7);
      txb.addOutput(address, utxo.value - 1e7 - 1e3);

      txb.sign(0, signer);
      const tx = txb.build().toHex();
      nodeClient.broadcast(tx)
      .then((result) => {
        assert(result.success === true, 'Could not broadcast transaction');
        return nodeClient.getMempool();
      })
      .then((mempool) => {
        assert(mempool.length > 0, `Found empty mempool: ${mempool}`)
        done();
      })
      .catch((err) => {
        assert(err === null, err);
        done();
      });
    });
  });

  it('Should register the updated balance and recognize address 1 as the new receiving address', (done) => {
    nodeClient.execute('generate', [ 1 ])
    .then((blocks) => {
      return nodeClient.execute('getblock', [blocks[0]])
    })
    .then((block) => {
      assert(block.tx.length > 1, 'Block did not include spend transaction')
      client.getBalance('BTC', { address: receiving[0][0] }, (err, d) => {
        assert(err === null, err);
        const expectedBal = receiving[0][1] + 1e7;
        assert(d.balance === expectedBal, `Expected balance of ${expectedBal}, got ${d.balance}`);
        done();
      });
    })
    .catch((err) => {
      assert(err === null, err);
      done();
    });
  });


  it('Should spend out of the first address to the second one', (done) => {
    const req = {
      schemaIndex: 1,
      typeIndex: 2,
      fetchAccountIndex: CHANGE_INDEX,   // the account index where we'd like the change to go
      network: 'testnet',
    }
    client.getBalance('BTC', { address: receiving[0][0] }, (err, d) => {
      assert(err === null, err);
      const utxo = d.utxos[0];
      TX_VALUE = utxo.value - 10000;
      // Create the transaction. Here we will take change of 9000 sats and pay a mining fee of 1000 sats
      // [ version, lockTime, to, value, changeVal ]
      const params = [ 1, 0, receiving[1][0], TX_VALUE, CHANGE_AMOUNT]
      // Parameterize the k81 request with the input
      const inputs = [
        utxo.hash,
        utxo.index,
        'p2sh(p2wpkh)',
        0,
        0,
        utxo.value,
      ];
      req.params = params.concat(inputs);
      // Build a transaction and sign it in the k81
      client.signManual(req, (err, res) => {
        assert(err === null, err);
        const sigData = res.result.data.sigData.split(SPLIT_BUF);
        const tx = sigData[0];
        // Broadcast the transaction
        nodeClient.broadcast(tx)
        .then((success) => {
          assert(success.success === true, 'Failed to broadcast transaction')
          // Check the mempool
          return nodeClient.getMempool()
        })
        .then((mempool) => {
          assert(mempool.length > 0, 'Found empty mempool')
          // Mine a block
          return nodeClient.execute('generate', [ 1 ])
        })
        .then(() => {
          return nodeClient.getMempool()
        })
        .then((mempool) => {
          assert(mempool.length === 0, `Mempool not empty: ${mempool}`)
          client.getBalance('BTC', { address: receiving[1][0] }, (err, d) => {
            // Check the balance of the receiving address
            const prevBal = receiving[1][1];
            const newBal = d.balance;
            assert(newBal === TX_VALUE + prevBal, `Expected new balance of ${TX_VALUE + prevBal}, got ${newBal}`);
            done();
          })
        })
        .catch((err) => {
          assert(err === null, err);
          done();
        });
      });
    });
  });

  it('Should ensure the correct change address got the change', (done) => {
    const req = {
      permissionIndex: 0,
      isManual: true,
      total: 4,
      network: 'testnet'
    }
    client.addresses(req, (err, res) => {
      assert(err === null, err);
      client.getBalance('BTC', { address: res.result.data.addresses[CHANGE_INDEX] }, (err, d) => {
        assert(err === null, err);
        assert(d.utxos.length > 0, 'Did not find any change outputs')
        assert(d.utxos[d.utxos.length - 1].value === CHANGE_AMOUNT, 'Change output was wrong')
        done();
      });
    });
  });

});<|MERGE_RESOLUTION|>--- conflicted
+++ resolved
@@ -3,12 +3,7 @@
 import assert from 'assert';
 import bitcoin from 'bitcoinjs-lib';
 import { bitcoinNode, SPLIT_BUF, testing } from '../src/config.js';
-<<<<<<< HEAD
 import { Client, crypto, providers } from 'index';
-=======
-import { Client } from 'index';
-import crypto from 'crypto';
->>>>>>> 02cffbfd
 
 let startBal, startUtxos, TX_VALUE;
 const CHANGE_INDEX = 3, CHANGE_AMOUNT = 9000;
@@ -46,22 +41,15 @@
 describe('Bitcoin', () => {
 
   before(() => {
-<<<<<<< HEAD
     const btcProvider = new providers.Bitcoin();
     client = new Client({
       clientConfig: {
         name: 'basic-test',
         crypto: crypto.node,
-        privKey: crypto.node.randomBytes(32),
+        privKey: crypto.node.randomBytes(32).toString('hex'),
       },
       providers: [ btcProvider ]
     });
-=======
-    client = new Client({ clientConfig: { 
-      name: 'basic-test', 
-      privKey: crypto.randomBytes(32).toString('hex')     
-    }});
->>>>>>> 02cffbfd
   });
 
   it('Should connect to a BTC node', (done) => {
