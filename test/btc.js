// Basic tests for atomic SDK functionality
const assert = require('assert');
const bitcoin = require('bitcoinjs-lib');
const config = require('../config.js');
const GridPlusSDK = require('../index.js').default;
<<<<<<< HEAD
let startBal, startUtxos, testAddr, testKeyPair, balance, TX_VALUE;
const CHANGE_INDEX = 3, CHANGE_AMOUNT = 9000;
=======
let startBal, startUtxos, testAddr, testKeyPair, balance;
>>>>>>> 7523cf6f

// Start bcoin client. There is also one running through the SDK,
// but we will use this instance to mine blocks
const { NodeClient } = require('bclient');
const { Network } = require('bcoin');
const client = new NodeClient({
  host: config.bitcoinNode.host,
  network: config.bitcoinNode.network,
  port: config.bitcoinNode.port,
});

<<<<<<< HEAD
// Receiving addresses
let receiving = [];
=======
const REC_ADDR = '2NGHjvjw83pcVFgMcA7QvSMh2c246rxLVz9';
let recAddrBase;
>>>>>>> 7523cf6f

// Mine enough blocks so that the holder can spend the earliest
// coinbse transaction
function mineIfNeeded(oldestUtxoHeight, done) {
  client.execute('getblockcount')
  .then((b) => {
    const numNeeded = 101 - b - oldestUtxoHeight;
    if (numNeeded > 0) {
      client.execute('generate', [ numNeeded ])
      .then(() => { done(); })
    } else {
      done();
    }
  })
}

// Handle all promise rejections
process.on('unhandledRejection', e => { throw e; });

describe('Bitcoin', () => {
  it('Should instantiate an SDK object', (done) => {
    try {
      sdk = new GridPlusSDK();
      done();
    } catch (err) {
      assert(err === null, err);
      done();
    }
  });

  it('Should connect to an BTC node', (done) => {
    sdk.connectToBtc()
    .then((info) => {
      assert(info.network === 'regtest', 'Did not connect to testnet');
      done();
    })
    .catch((err) => {
      assert(err === null, err);
      done();
    });
  });

  it('Should check the balance of a single address and set a baseline', (done) => {
    // Look for the balance and any unspent transaction outputs
    sdk.getBalance('BTC', config.testing.btcHolder.address)
    .then((d) => {
      startUtxos = d.utxos;
      startBal = d.balance;
      done();
    })
    .catch((err) => {
      assert(err === null, err);
      done();
    });
  });

  it('Should check the balance of the receiving address to set a baseline', (done) => {
    // Look for the balance and any unspent transaction outputs
    sdk.getBalance('BTC', REC_ADDR)
    .then((d) => {
      recAddrBase = d.balance;
      done();
    })
    .catch((err) => {
      assert(err === null, err);
      done();
    });
  });

  it('Should mine a block', (done) => {
    client.execute('generate', [ 1 ])
    .then((blocks) => {
      assert(blocks.length === 1);
      done();
    })
    .catch((err) => {
      assert(err === null, err);
      done();
    });
  });

  it('Should register a balance increase', (done) => {
    // Look for the balance and any unspent transaction outputs
    sdk.getBalance('BTC', config.testing.btcHolder.address)
    .then((d) => {
      assert(d.utxos.length === startUtxos.length + 1, 'Block did not mine to correct coinbase');
      assert(d.balance > startBal, 'Balance did not increase. Try removing your chaindata: ~/.bcoin/regtest/chain.ldb');
      balance = d.balance;
      mineIfNeeded(d.utxos[0].height, done);
    })
    .catch((err) => {
      assert(err === null, err);
      done();
    });
  });

  it('Should connect to an agent', (done) => {
    sdk.connect((err, res) => {
      assert(err === null, err);
      assert(sdk.ecdhPub === res.key, 'Mismatched key on response')
      done()
    });
  });

  it('Should start the pairing process on the agent', (done) => {
    sdk.setupPairing((err, res) => {
      assert(err === null, err);
      assert(res.status === 200);
      done();
    });
  });

  it('Should pair with the agent', (done) => {
    sdk.pair(sdk.name, (err, res) => {
      assert(err === null, err)
      done();
    });
  });

  it('Should create a manual permission', (done) => {
    sdk.addManualPermission((err, res) => {
      assert(err === null, err);
      assert(res.result.status === 200);
      done();
    })
  });

  it('Should get the first 2 Bitcoin addresses of the manual permission and log address 0', (done) => {
    const req = {
      permissionIndex: 0,
      isManual: true,
      total: 2,
      network: 'testnet'
    }
    sdk.addresses(req, (err, res) => {
      assert(err === null, err);
      assert(res.result.data.addresses.length === 2);
      assert(res.result.data.addresses[0].slice(0, 1) === '2', 'Not a testnet address');
      const addrs = res.result.data.addresses;
      // Get the baseline balance for the addresses
      sdk.getBalance('BTC', addrs[0])
      .then((d) => {
        receiving.push([addrs[0], d.balance]);
        return sdk.getBalance('BTC', addrs[1])
      })
      .then((d) => {
        receiving.push([addrs[1], d.balance]);
        done();
      });
    });
  });

  it('Should form a transaction and send 0.1 BTC to address 0', (done) => {
    const signer = bitcoin.ECPair.fromWIF(config.testing.btcHolder.wif, bitcoin.networks.testnet);
    sdk.getBalance('BTC', config.testing.btcHolder.address)
    .then((d) => {
      const utxo = d.utxos[0];
      const txb = new bitcoin.TransactionBuilder(bitcoin.networks.testnet);
      txb.addInput(utxo.hash, utxo.index);
      // Note; this will throw if the address does not conform to the testnet
      // Need to figure out if regtest emulates the mainnet
<<<<<<< HEAD
      txb.addOutput(receiving[0][0], 1e7);
      txb.addOutput(config.testing.btcHolder.address, utxo.value - 1e7 - 1e3);
=======
      txb.addOutput(REC_ADDR, 1e7);
      // txb.addOutput(config.testing.btcHolder.address, balance - 1e7 - 1e9);
>>>>>>> 7523cf6f
      txb.sign(0, signer);
      const tx = txb.build().toHex();
      return client.broadcast(tx);
    })
    .then((result) => {
      assert(result.success === true, 'Could not broadcast transaction');
      return client.getMempool();
    })
    .then((mempool) => {
<<<<<<< HEAD
      assert(mempool.length > 0, `Found empty mempool: ${mempool}`)
=======
      assert(mempool.length === 1, `Found empty mempool: ${mempool}`)
>>>>>>> 7523cf6f
      done();
    })
    .catch((err) => {
      assert(err === null, err);
      done();
    });
  });
/*
  it('Should register the updated balance and recognize address 1 as the new receiving address', (done) => {
    client.execute('generate', [ 1 ])
    .then((blocks) => {
<<<<<<< HEAD
      return client.execute('getblock', [blocks[0]])
    })
    .then((block) => {
      assert(block.tx.length > 1, 'Block did not include spend transaction')
      return sdk.getBalance('BTC', receiving[0][0])
    })
    .then((d) => {
      const expectedBal = receiving[0][1] + 1e7;
=======
      console.log('block', blocks)
      return client.execute('getblock', [blocks[0]])
    })
    .then((block) => {
      console.log('block', block)
      return sdk.getBalance('BTC', REC_ADDR)
    })
    .then((d) => {
      const expectedBal = recAddrBase + 1e7;
      console.log('new balance', d.balance)
>>>>>>> 7523cf6f
      assert(d.balance === expectedBal, `Expected balance of ${expectedBal}, got ${d.balance}`);
      done();
    })
    .catch((err) => {
      assert(err === null, err);
      done();
    });
  });
<<<<<<< HEAD

  it('Should spend out of the first address to the second one', (done) => {
    const req = {
      schemaIndex: 1,
      typeIndex: 2,
      fetchAccountIndex: CHANGE_INDEX,   // the account index where we'd like the change to go
      network: 'testnet',
    }
    sdk.getBalance('BTC', receiving[0][0])
    .then((d) => {
      const utxo = d.utxos[0];
      TX_VALUE = utxo.value - 10000;
      // Create the transaction. Here we will take change of 9000 sats and pay a mining fee of 1000 sats
      // [ version, lockTime, to, value, changeVal ]
      const params = [ 1, 0, receiving[1][0], TX_VALUE, CHANGE_AMOUNT]
      // Parameterize the k81 request with the input
      const inputs = [
        utxo.hash,
        utxo.index,
        'p2sh(p2wpkh)',
        0,
        0,
        utxo.value,
      ];
      req.params = params.concat(inputs);
      // Build a transaction and sign it in the k81
      sdk.signManual(req, (err, res) => {
        assert(err === null, err);
        const sigData = res.result.data.sigData.split(config.SPLIT_BUF);
        const tx = sigData[0];
        // Broadcast the transaction
        client.broadcast(tx)
        .then((success) => {
          assert(success.success === true, 'Failed to broadcast transaction')
          // Check the mempool
          return client.getMempool()
        })
        .then((mempool) => {
          assert(mempool.length > 0, 'Found empty mempool')
          // Mine a block
          return client.execute('generate', [ 1 ])
        })
        .then((blocks) => {          
          return client.getMempool()
        })
        .then((mempool) => {
          assert(mempool.length === 0, `Mempool not empty: ${mempool}`)
          return sdk.getBalance('BTC', receiving[1][0])
        })
        .then((d) => {
          // Check the balance of the receiving address
          const prevBal = receiving[1][1];
          const newBal = d.balance;
          assert(newBal === TX_VALUE + prevBal, `Expected new balance of ${TX_VALUE + prevBal}, got ${newBal}`);
          done();
        })
        .catch((err) => {
          assert(err === null, err);
          done();
        });
      });
    });
  });

  it('Should ensure the correct change address got the change', (done) => {
    const req = {
      permissionIndex: 0,
      isManual: true,
      total: 4,
      network: 'testnet'
    }
    sdk.addresses(req, (err, res) => {
      sdk.getBalance('BTC', res.result.data.addresses[CHANGE_INDEX])
      .then((d) => {
        assert(d.utxos.length > 0, 'Did not find any change outputs')
        assert(d.utxos[d.utxos.length - 1].value === CHANGE_AMOUNT, 'Change output was wrong')
        done();
      });
    });
  })

=======
*/
>>>>>>> 7523cf6f
})<|MERGE_RESOLUTION|>--- conflicted
+++ resolved
@@ -3,12 +3,8 @@
 const bitcoin = require('bitcoinjs-lib');
 const config = require('../config.js');
 const GridPlusSDK = require('../index.js').default;
-<<<<<<< HEAD
 let startBal, startUtxos, testAddr, testKeyPair, balance, TX_VALUE;
 const CHANGE_INDEX = 3, CHANGE_AMOUNT = 9000;
-=======
-let startBal, startUtxos, testAddr, testKeyPair, balance;
->>>>>>> 7523cf6f
 
 // Start bcoin client. There is also one running through the SDK,
 // but we will use this instance to mine blocks
@@ -20,13 +16,9 @@
   port: config.bitcoinNode.port,
 });
 
-<<<<<<< HEAD
 // Receiving addresses
 let receiving = [];
-=======
-const REC_ADDR = '2NGHjvjw83pcVFgMcA7QvSMh2c246rxLVz9';
-let recAddrBase;
->>>>>>> 7523cf6f
+
 
 // Mine enough blocks so that the holder can spend the earliest
 // coinbse transaction
@@ -75,19 +67,6 @@
     .then((d) => {
       startUtxos = d.utxos;
       startBal = d.balance;
-      done();
-    })
-    .catch((err) => {
-      assert(err === null, err);
-      done();
-    });
-  });
-
-  it('Should check the balance of the receiving address to set a baseline', (done) => {
-    // Look for the balance and any unspent transaction outputs
-    sdk.getBalance('BTC', REC_ADDR)
-    .then((d) => {
-      recAddrBase = d.balance;
       done();
     })
     .catch((err) => {
@@ -188,13 +167,9 @@
       txb.addInput(utxo.hash, utxo.index);
       // Note; this will throw if the address does not conform to the testnet
       // Need to figure out if regtest emulates the mainnet
-<<<<<<< HEAD
       txb.addOutput(receiving[0][0], 1e7);
       txb.addOutput(config.testing.btcHolder.address, utxo.value - 1e7 - 1e3);
-=======
-      txb.addOutput(REC_ADDR, 1e7);
-      // txb.addOutput(config.testing.btcHolder.address, balance - 1e7 - 1e9);
->>>>>>> 7523cf6f
+
       txb.sign(0, signer);
       const tx = txb.build().toHex();
       return client.broadcast(tx);
@@ -204,23 +179,18 @@
       return client.getMempool();
     })
     .then((mempool) => {
-<<<<<<< HEAD
       assert(mempool.length > 0, `Found empty mempool: ${mempool}`)
-=======
-      assert(mempool.length === 1, `Found empty mempool: ${mempool}`)
->>>>>>> 7523cf6f
-      done();
-    })
-    .catch((err) => {
-      assert(err === null, err);
-      done();
-    });
-  });
-/*
+      done();
+    })
+    .catch((err) => {
+      assert(err === null, err);
+      done();
+    });
+  });
+
   it('Should register the updated balance and recognize address 1 as the new receiving address', (done) => {
     client.execute('generate', [ 1 ])
     .then((blocks) => {
-<<<<<<< HEAD
       return client.execute('getblock', [blocks[0]])
     })
     .then((block) => {
@@ -229,18 +199,7 @@
     })
     .then((d) => {
       const expectedBal = receiving[0][1] + 1e7;
-=======
-      console.log('block', blocks)
-      return client.execute('getblock', [blocks[0]])
-    })
-    .then((block) => {
-      console.log('block', block)
-      return sdk.getBalance('BTC', REC_ADDR)
-    })
-    .then((d) => {
-      const expectedBal = recAddrBase + 1e7;
-      console.log('new balance', d.balance)
->>>>>>> 7523cf6f
+
       assert(d.balance === expectedBal, `Expected balance of ${expectedBal}, got ${d.balance}`);
       done();
     })
@@ -249,7 +208,7 @@
       done();
     });
   });
-<<<<<<< HEAD
+
 
   it('Should spend out of the first address to the second one', (done) => {
     const req = {
@@ -331,7 +290,4 @@
     });
   })
 
-=======
-*/
->>>>>>> 7523cf6f
-})+})
