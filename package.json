{
  "name": "gridplus-sdk",
  "version": "0.0.0",
  "description": "SDK to interact with GridPlus agent devices",
  "scripts": {
    "commit": "git-cz",
    "build": "babel src -d dist",
    "lint": "eslint src __tests__",
    "lint:fix": "eslint --fix src __tests__",
    "precommit": "npm run lint:fix && npm run test",
    "prepublish": "npm run build",
    "postinstall": "npm run build",
    "test": "mocha -R spec --recursive --exit",
    "test:jest": "NODE_ENV=test jest --config jest.json --verbose",
    "test:watch": "NODE_ENV=test jest --config jest.json --watch --coverage --verbose",
    "test:integration": "NODE_ENV=test jest --config jest.integration.json --coverage --verbose",
    "test:integration:watch": "NODE_ENV=test jest --config jest.integration.json --watch --coverage --verbose"
  },
  "private": true,
  "main": "dist/index.js",
  "repository": {
    "type": "git",
    "url": "git+https://github.com/GridPlus/gridplus-sdk.git"
  },
  "dependencies": {
    "@gridplus/agent-rest-client": "^1.0.3",
    "aes-js": "^3.1.1",
    "bclient": "^0.1.0",
    "eccrypto": "^1.0.3",
    "elliptic": "^6.4.0",
    "ethers": "^3.0.21",
    "left-pad": "^1.3.0",
    "superagent": "^3.8.3"
  },
  "devDependencies": {
    "babel-cli": "^6.24.1",
    "babel-core": "^6.25.0",
    "babel-eslint": "^8.2.2",
    "babel-jest": "^22.4.1",
    "babel-plugin-module-resolver": "^3.1.0",
    "babel-plugin-transform-object-rest-spread": "^6.26.0",
    "babel-preset-env": "^1.6.0",
    "babel-register": "^6.24.1",
    "bcoin": "^1.0.0-beta.15",
    "bitcoinjs-lib": "^3.3.2",
    "eslint": "^4.18.2",
    "eslint-config-standard": "^11.0.0",
    "eslint-plugin-import": "^2.7.0",
    "eslint-plugin-node": "^6.0.1",
    "eslint-plugin-promise": "^3.5.0",
    "eslint-plugin-standard": "^3.0.1",
    "ethereumjs-tx": "^1.3.4",
<<<<<<< HEAD
    "jest": "^23.4.0",
    "mocha": "^5.2.0"
=======
    "ethereumjs-util": "^5.2.0"
>>>>>>> d47f0138
  },
  "license": "ISC",
  "publishConfig": {
    "registry": "https://nexus.gridpl.us/repository/npm-private/"
  }
}<|MERGE_RESOLUTION|>--- conflicted
+++ resolved
@@ -50,12 +50,9 @@
     "eslint-plugin-promise": "^3.5.0",
     "eslint-plugin-standard": "^3.0.1",
     "ethereumjs-tx": "^1.3.4",
-<<<<<<< HEAD
     "jest": "^23.4.0",
-    "mocha": "^5.2.0"
-=======
+    "mocha": "^5.2.0",
     "ethereumjs-util": "^5.2.0"
->>>>>>> d47f0138
   },
   "license": "ISC",
   "publishConfig": {
