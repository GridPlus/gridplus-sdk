{
  "name": "gridplus-sdk",
  "version": "0.0.0",
  "description": "SDK to interact with GridPlus agent devices",
  "scripts": {
    "commit": "git-cz",
    "build": "babel src -d dist",
    "lint": "eslint src __tests__",
    "lint:fix": "eslint --fix src __tests__",
    "precommit": "npm run lint:fix && npm run test",
    "prepublish": "npm run build",
    "postinstall": "npm run build",
<<<<<<< HEAD
    "test": "mocha -R spec --compilers js:babel-core/register test --recursive"
=======
    "test": "mocha -R spec --recursive --exit",
    "test:jest": "NODE_ENV=test jest --config jest.json --verbose",
    "test:watch": "NODE_ENV=test jest --config jest.json --watch --coverage --verbose",
    "test:integration": "NODE_ENV=test jest --config jest.integration.json --coverage --verbose",
    "test:integration:watch": "NODE_ENV=test jest --config jest.integration.json --watch --coverage --verbose"
>>>>>>> 4ad4a809
  },
  "private": true,
  "main": "dist/index.js",
  "repository": {
    "type": "git",
    "url": "git+https://github.com/GridPlus/gridplus-sdk.git"
  },
  "dependencies": {
    "@gridplus/agent-rest-client": "^1.0.3",
    "aes-js": "^3.1.1",
    "bclient": "^0.1.0",
    "bcoin": "git+https://git@github.com/gridplus/bcoin.git",
    "eccrypto": "^1.0.3",
    "elliptic": "^6.4.0",
    "ethers": "^3.0.21",
    "left-pad": "^1.3.0",
    "mocha": "^5.2.0",
    "superagent": "^3.8.3"
  },
  "devDependencies": {
    "babel-cli": "^6.24.1",
    "babel-core": "^6.25.0",
    "babel-eslint": "^8.2.2",
    "babel-jest": "^22.4.1",
    "babel-plugin-module-resolver": "^3.1.0",
    "babel-plugin-transform-object-rest-spread": "^6.26.0",
    "babel-preset-env": "^1.6.0",
    "babel-register": "^6.24.1",
    "bitcoinjs-lib": "^3.3.2",
    "eslint": "^4.18.2",
    "eslint-config-standard": "^11.0.0",
    "eslint-plugin-import": "^2.7.0",
    "eslint-plugin-node": "^6.0.1",
    "eslint-plugin-promise": "^3.5.0",
    "eslint-plugin-standard": "^3.0.1",
    "ethereumjs-tx": "^1.3.4",
    "jest": "^23.4.0",
    "mocha": "^5.2.0",
    "ethereumjs-util": "^5.2.0",
    "secp256k1": "^3.5.0"
  },
  "license": "ISC",
  "publishConfig": {
    "registry": "https://nexus.gridpl.us/repository/npm-private/"
  }
}<|MERGE_RESOLUTION|>--- conflicted
+++ resolved
@@ -10,15 +10,11 @@
     "precommit": "npm run lint:fix && npm run test",
     "prepublish": "npm run build",
     "postinstall": "npm run build",
-<<<<<<< HEAD
-    "test": "mocha -R spec --compilers js:babel-core/register test --recursive"
-=======
-    "test": "mocha -R spec --recursive --exit",
+    "test": "mocha -R spec --compilers js:babel-core/register test --recursive --exit",
     "test:jest": "NODE_ENV=test jest --config jest.json --verbose",
     "test:watch": "NODE_ENV=test jest --config jest.json --watch --coverage --verbose",
     "test:integration": "NODE_ENV=test jest --config jest.integration.json --coverage --verbose",
     "test:integration:watch": "NODE_ENV=test jest --config jest.integration.json --watch --coverage --verbose"
->>>>>>> 4ad4a809
   },
   "private": true,
   "main": "dist/index.js",
